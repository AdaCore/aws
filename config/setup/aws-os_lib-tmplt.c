/*
------------------------------------------------------------------------------
--                              Ada Web Server                              --
--                                                                          --
<<<<<<< HEAD
--                    Copyright (C) 2012-2013, AdaCore                      --
=======
--                     Copyright (C) 2012-2014, AdaCore                     --
>>>>>>> 826e6af6
--                                                                          --
--  This library is free software;  you can redistribute it and/or modify   --
--  it under terms of the  GNU General Public License  as published by the  --
--  Free Software  Foundation;  either version 3,  or (at your  option) any --
--  later version. This library is distributed in the hope that it will be  --
--  useful, but WITHOUT ANY WARRANTY;  without even the implied warranty of --
--  MERCHANTABILITY or FITNESS FOR A PARTICULAR PURPOSE.                    --
--                                                                          --
--  As a special exception under Section 7 of GPL version 3, you are        --
--  granted additional permissions described in the GCC Runtime Library     --
--  Exception, version 3.1, as published by the Free Software Foundation.   --
--                                                                          --
--  You should have received a copy of the GNU General Public License and   --
--  a copy of the GCC Runtime Library Exception along with this program;    --
--  see the files COPYING3 and COPYING.RUNTIME respectively.  If not, see   --
--  <http://www.gnu.org/licenses/>.                                         --
--                                                                          --
--  As a special exception, if other files instantiate generics from this   --
--  unit, or you link this unit with other files to produce an executable,  --
--  this  unit  does not  by itself cause  the resulting executable to be   --
--  covered by the GNU General Public License. This exception does not      --
--  however invalidate any other reasons why the executable file  might be  --
--  covered by the  GNU Public License.                                     --
------------------------------------------------------------------------------

pragma Style_Checks ("M32766");
--  Allow long lines

*/

/**
 **  This template file is used while building the AWS library to
 **  generate package AWS.OS_Lib (aws-os_lib.ads).
 **
 **  The generation process is:
 **  1. the platform-independent extraction tool xoscons is built with the
 **     base native compiler
 **  2. this template is processed by the cross C compiler to produce
 **     a list of constant values
 **  3. the comments in this template and the list of values are processed
 **     by xoscons to generate aws-os_lib.ads.
 **
 **  Any comment occurring in this file whose start and end markers are on
 **  a line by themselves (see above) is copied verbatim to aws-os_lib.ads.
 **  All other comments are ignored. Note that the build process first passes
 **  this file through the C preprocessor, so comments that occur in a section
 **  that is conditioned by a #if directive will be copied to the output only
 **  when it applies.
 **
 **  The procedure assumes that the template can be compiled by the newly-
 **  built cross compiler. It uses markup produced in the (pseudo-)assembly
 **  listing:
 **
 **     $target-gcc -DTARGET=\"$target\" -C -E \
 **        aws-os_lib-tmplt.c > aws-os_lib-tmplt.i
 **     $target-gcc -S aws-os_lib-tmplt.i
 **     xoscons aws-os_lib
 **
 **  It is also possible to generate aws-os_lib.ads on a native environment:
 **
 **     gcc -DTARGET=\"$target\" -C -E aws-os_lib-tmplt.c > aws-os_lib-tmplt.i
 **     gcc -S aws-os_lib-tmplt.i
 **     xoscons aws-os_lib
 **/

#ifndef TARGET
# error Please define TARGET
#endif

/* Feature macro definitions */

#include <stdlib.h>
#include <string.h>
#include <limits.h>
#include <fcntl.h>
#include <time.h>
#include <errno.h>

#if defined(__vxworks)

/**
 ** For VxWorks, always include vxWorks.h
 **/

# include <vxWorks.h>
# include "sockLib.h"
# include "inetLib.h"
# include "stdioLib.h"
# include "strLib.h"
# include "hostLib.h"
# include "ioLib.h"
# include <limits.h>

#define SHUT_RD   0
#define SHUT_WR   1
#define SHUT_RDWR 2
#endif /* __vxworks */

#ifdef HAVE_TERMIOS
# include <termios.h>
#endif

#ifdef __APPLE__
# include <_types.h>
#endif

#ifdef _WIN32
# include <ws2tcpip.h>
# include <winsock2.h>
# include <windows.h>
# include <winerror.h>

#if !defined SHUT_RD && defined SD_RECEIVE
#define SHUT_RD SD_RECEIVE
#endif
#if !defined SHUT_WR && defined SD_SEND
#define SHUT_WR SD_SEND
#endif
#if !defined SHUT_RDWR && defined SD_BOTH
#define SHUT_RDWR SD_BOTH
#endif

#define EADDRNOTAVAIL WSAEADDRNOTAVAIL
#define ETIMEDOUT     WSAETIMEDOUT
#define ENOTCONN      WSAENOTCONN
#define EWOULDBLOCK   WSAEWOULDBLOCK
#define EINPROGRESS   WSAEINPROGRESS
#define ENOBUFS       WSAENOBUFS
#define EAI_SYSTEM    EAI_AGAIN

#else /* _WIN32 */

#ifndef __vxworks
# include <sys/poll.h>
#endif

# include <sys/types.h>
# include <sys/socket.h>
# include <sys/ioctl.h>
# include <netdb.h>
# include <netinet/in.h>
# include <netinet/tcp.h>
# include <errno.h>
#endif /* _WIN32 */

#ifdef sun
# include <sys/filio.h>
#endif

#if defined (__NetBSD__)  \
 || defined (__OpenBSD__) \
 || defined (__FreeBSD__)
# include <sys/time.h>
#endif

#define CND(name, comment) \
  asm volatile("\n->CND:%0:" #name ":%1:" comment \
  : : "i" (__LINE__), "i" ((int) name));
/* Decimal constant in the range of type "int" */

#define CNU(name, comment) \
  asm volatile("\n->CNU:%0:" #name ":%1:" comment \
  : : "i" (__LINE__), "i" ((int) name));
/* Decimal constant in the range of type "unsigned int" (note, assembler
 * always wants a signed int, we convert back in xoscons).
 */

#define CNS(name, comment) \
  asm volatile("\n->CNS:%0:" #name ":" name ":" comment \
  : : "i" (__LINE__));
/* General expression named number */

#define C(sname, type, value, comment) \
  asm volatile("\n->C:%0:" sname ":" #type ":" value ":" comment \
  : : "i" (__LINE__));
/* Typed constant */

#define TXT(text) \
  asm volatile("\n->TXT:%0:" text \
  : : "i" (__LINE__));
/* Freeform text */

#define CST(name,comment) C(#name,String,name,comment)

#define STR(x) STR1(x)
#define STR1(x) #x

int
main (void) {

/*
--  This package provides target dependent definitions of constant/types for
--  use by the AWS library. This package should not be directly with'd
--  by an application program.

--  This file is generated automatically, do not modify it by hand! Instead,
--  make changes to aws-os_lib-tmplt.c and rebuild the AWS library.
*/

TXT("--  This is the version for " TARGET)
TXT("")

/**
 **  The type definitions for struct hostent components uses Interfaces.C
 **/

TXT("with Interfaces.C.Strings;")
TXT("with System;")
#ifndef _WIN32
TXT("with GNAT.OS_Lib;")
#endif

/*

package AWS.OS_Lib is

   use Interfaces;
*/

/**
 **  General constants (all platforms)
 **/

/*

   ---------------------------------
   -- General platform parameters --
   ---------------------------------

   type OS_Type is (Windows, VMS, Other_OS);
*/
#if defined (__MINGW32__)
# define TARGET_OS "Windows"
#elif defined (__VMS)
# define TARGET_OS "VMS"
#else
# define TARGET_OS "Other_OS"
#endif
C("Target_OS", OS_Type, TARGET_OS, "")
/*
   pragma Warnings (Off, Target_OS);
   --  Suppress warnings on Target_OS since it is in general tested for
   --  equality with a constant value to implement conditional compilation,
   --  which normally generates a constant condition warning.

*/
#define Target_Name TARGET
CST(Target_Name, "")

#ifdef _WIN32
/*

   Executable_Extension : constant String    := ".exe";
   Directory_Separator  : constant Character := '\';
   Path_Separator       : constant Character := ';';
*/
#else
/*

   Executable_Extension : constant String    := "";
   Directory_Separator  : constant Character := '/';
   Path_Separator       : constant Character := ':';
*/
#endif

/*

   --  Sizes of various data types

*/

/**
 **  Note: the name of the following constant is recognized specially by
 **  xoscons (case sensitive).
 **/
#define SIZEOF_unsigned_int sizeof (unsigned int)
CND(SIZEOF_unsigned_int, "Size of unsigned int")

#define SIZEOF_fd_set (sizeof (fd_set))
CND(SIZEOF_fd_set, "fd_set");
CND(FD_SETSIZE, "Max fd value");

{
  const struct sockaddr_in sa;

#define SIZEOF_sin_family sizeof (sa.sin_family) * 8
CND(SIZEOF_sin_family, "Size of sa.sin_family");

#define SIN_FAMILY_OFFSET (long)((long)&sa.sin_family - (long)&sa)
/*NOGEN*/ CND(SIN_FAMILY_OFFSET, "sin_family offset in record");
}

{
#ifndef AI_PASSIVE
#define AI_FLAGS_OFFSET -8
#define AI_FAMILY_OFFSET -7
#define AI_ADDR_OFFSET -3
#define AI_CANONNAME_OFFSET -2

#else
  const struct addrinfo ai;

#define AI_FLAGS_OFFSET (long)((long)&ai.ai_flags - (long)&ai)
#define AI_FAMILY_OFFSET (long)((long)&ai.ai_family - (long)&ai)
#define AI_CANONNAME_OFFSET (long)((long)&ai.ai_canonname - (long)&ai)
#define AI_ADDR_OFFSET (long)((long)&ai.ai_addr - (long)&ai)
#endif

/*NOGEN*/ CND(AI_FLAGS_OFFSET, "???");
/*NOGEN*/ CND(AI_FAMILY_OFFSET, "???");
/*NOGEN*/ CND(AI_CANONNAME_OFFSET, "???");
/*NOGEN*/ CND(AI_ADDR_OFFSET, "???");
}

#if defined(_WIN32) || defined(__vxworks)
#define SIZEOF_nfds_t sizeof (int) * 8
#else
#define SIZEOF_nfds_t sizeof (nfds_t) * 8
#endif
CND(SIZEOF_nfds_t, "Size of nfds_t");

{
#if defined(_WIN32) || defined(__vxworks)
#define SIZEOF_pollfd_events sizeof (short) * 8
#else
const struct pollfd v_pollfd;
#define SIZEOF_pollfd_events sizeof (v_pollfd.events) * 8
#endif
CND(SIZEOF_pollfd_events, "Size of pollfd.events");

#if defined(_WIN32)
#define SIZEOF_fd_type sizeof (SOCKET) * 8
#else
#if defined(__vxworks)
#define SIZEOF_fd_type sizeof (int) * 8
#else
#define SIZEOF_fd_type sizeof (v_pollfd.fd) * 8
#endif
#endif
CND(SIZEOF_fd_type, "Size of socket fd");
}

#if defined(_WIN32) || defined(__vxworks)
#define SIZEOF_socklen_t sizeof (size_t) * 8
#else
#define SIZEOF_socklen_t sizeof (socklen_t) * 8
#endif
CND(SIZEOF_socklen_t, "Size of socklen_t");

{
  const struct timeval tv;
/*

   --  Sizes (in bytes) of the components of struct timeval
*/
#define SIZEOF_tv_sec (sizeof tv.tv_sec) * 8
CND(SIZEOF_tv_sec, "tv_sec")
#define SIZEOF_tv_usec (sizeof tv.tv_usec) * 8
CND(SIZEOF_tv_usec, "tv_usec")
}

/*

   --  Poll values

*/

#if defined(_WIN32) || defined(__vxworks)
#ifndef POLLIN
#define POLLIN 1
#endif

#ifndef POLLPRI
#define POLLPRI 2
#endif

#ifndef POLLOUT
#define POLLOUT 4
#endif

#ifndef POLLERR
#define POLLERR 8
#endif

#ifndef POLLHUP
#define POLLHUP 16
#endif

#ifndef POLLNVAL
#define POLLNVAL 32
#endif
#endif

CND(POLLIN, "There is data to read");
CND(POLLPRI, "Urgent data to read");
CND(POLLOUT, "Writing will not block");
CND(POLLERR, "Error (output only)");
CND(POLLHUP, "Hang up (output only)");
CND(POLLNVAL, "Invalid request");

/*

   -----------------
   -- Fcntl flags --
   -----------------

*/

#ifndef FNDELAY
# define FNDELAY -1
#endif
CND(FNDELAY, "Nonblocking")

/*

   ----------------------
   -- Ioctl operations --
   ----------------------

*/

#ifndef FIONBIO
# define FIONBIO -1
#endif
CND(FIONBIO, "Set/clear non-blocking io")

#ifndef FIONREAD
# define FIONREAD -1
#endif
CND(FIONREAD, "How many bytes to read")

#ifndef FIONWRITE
# ifdef TIOCOUTQ
#  define FIONWRITE TIOCOUTQ
# else
#  ifdef SIOCOUTQ
#   define FIONWRITE SIOCOUTQ
#  else
#   define FIONWRITE -1
#  endif
# endif
#endif
CND(FIONWRITE, "How many bytes in the send queue")

#ifndef FIONSPACE
# define FIONSPACE -1
#endif
CND(FIONSPACE, "Free space in the send queue")

/*

   ---------------------------------------
   -- getaddrinfo getnameinfo constants --
   ---------------------------------------

*/

#ifndef AI_PASSIVE
# define AI_PASSIVE -1
#endif
CND(AI_PASSIVE, "NULL nodename for accepting")

#ifndef AI_CANONNAME
# define AI_CANONNAME -1
#endif
CND(AI_CANONNAME, "Get the host official name")

#ifndef AI_NUMERICSERV
# define AI_NUMERICSERV -1
#endif
CND(AI_NUMERICSERV, "Service is a numeric string")

#ifndef AI_NUMERICHOST
# define AI_NUMERICHOST -1
#endif
CND(AI_NUMERICHOST, "Node is a numeric IP address")

#ifndef EAI_SYSTEM
# define EAI_SYSTEM -1
#endif
CND(EAI_SYSTEM, "Check errno for details")

#ifndef NI_NUMERICHOST
# define NI_NUMERICHOST -1
#endif
CND(NI_NUMERICHOST, "Numeric form of the hostname")

/*

   ------------------
   -- Errno values --
   ------------------

   --  The following constants are defined from <errno.h>

*/
#ifndef EAGAIN
# define EAGAIN -1
#endif
CND(EAGAIN, "Try again")

#ifndef ENOENT
# define ENOENT -1
#endif
CND(ENOENT, "File not found")

#ifndef ENOMEM
# define ENOMEM -1
#endif
CND(ENOMEM, "Out of memory")

#ifdef __MINGW32__
/*

   --  The following constants are defined from <winsock2.h> (WSA*)

*/
#endif

#ifndef EADDRNOTAVAIL
# define EADDRNOTAVAIL -1
#endif
CND(EADDRNOTAVAIL, "Cannot assign address")

#ifndef EINPROGRESS
# define EINPROGRESS -1
#endif
CND(EINPROGRESS, "Operation now in progress")

#ifndef EINTR
# define EINTR -1
#endif
CND(EINTR, "Interrupted system call")

#ifndef EINVAL
# define EINVAL -1
#endif
CND(EINVAL, "Invalid argument")

#ifndef ENAMETOOLONG
# define ENAMETOOLONG -1
#endif
CND(ENAMETOOLONG, "Name too long")

#ifndef ENOBUFS
# define ENOBUFS -1
#endif
CND(ENOBUFS, "No buffer space available")

#ifndef ENOTCONN
# define ENOTCONN -1
#endif
CND(ENOTCONN, "Socket not connected")

#ifndef ESHUTDOWN
# define ESHUTDOWN -1
#endif
CND(ESHUTDOWN, "Cannot send once shutdown")

#ifndef ESOCKTNOSUPPORT
# define ESOCKTNOSUPPORT -1
#endif
CND(ESOCKTNOSUPPORT, "Socket type not supported")

#ifndef ETIMEDOUT
# define ETIMEDOUT -1
#endif
CND(ETIMEDOUT, "Connection timed out")

#ifndef ETOOMANYREFS
# define ETOOMANYREFS -1
#endif
CND(ETOOMANYREFS, "Too many references")

#ifndef EWOULDBLOCK
# define EWOULDBLOCK -1
#endif
CND(EWOULDBLOCK, "Operation would block")

#ifndef ECONNRESET
# define ECONNRESET -1
#endif
CND(ECONNRESET, "Connection reset by peer")

#ifndef EACCES
# define EACCES -1
#endif
CND(EACCES, "Permission denied")

#ifndef EADDRINUSE
# define EADDRINUSE -1
#endif
CND(EADDRINUSE, "Address already in use")

#ifndef EAFNOSUPPORT
# define EAFNOSUPPORT -1
#endif
CND(EAFNOSUPPORT, "Addr family not supported")

#ifndef EALREADY
# define EALREADY -1
#endif
CND(EALREADY, "Operation in progress")

#ifndef EBADF
# define EBADF -1
#endif
CND(EBADF, "Bad file descriptor")

#ifndef ECONNABORTED
# define ECONNABORTED -1
#endif
CND(ECONNABORTED, "Connection aborted")

#ifndef ECONNREFUSED
# define ECONNREFUSED -1
#endif
CND(ECONNREFUSED, "Connection refused")

#ifndef EDESTADDRREQ
# define EDESTADDRREQ -1
#endif
CND(EDESTADDRREQ, "Destination addr required")

#ifndef EFAULT
# define EFAULT -1
#endif
CND(EFAULT, "Bad address")

#ifndef EHOSTDOWN
# define EHOSTDOWN -1
#endif
CND(EHOSTDOWN, "Host is down")

#ifndef EHOSTUNREACH
# define EHOSTUNREACH -1
#endif
CND(EHOSTUNREACH, "No route to host")

#ifndef EIO
# define EIO -1
#endif
CND(EIO, "Input output error")

#ifndef EISCONN
# define EISCONN -1
#endif
CND(EISCONN, "Socket already connected")

#ifndef ELOOP
# define ELOOP -1
#endif
CND(ELOOP, "Too many symbolic links")

#ifndef EMFILE
# define EMFILE -1
#endif
CND(EMFILE, "Too many open files")

#ifndef EMSGSIZE
# define EMSGSIZE -1
#endif
CND(EMSGSIZE, "Message too long")

#ifndef EPIPE
# define EPIPE -1
#endif
CND(EPIPE, "Broken pipe")

#ifndef EPFNOSUPPORT
# define EPFNOSUPPORT -1
#endif
CND(EPFNOSUPPORT, "Unknown protocol family")

#ifndef EPROTONOSUPPORT
# define EPROTONOSUPPORT -1
#endif
CND(EPROTONOSUPPORT, "Unknown protocol")

#ifndef EPROTOTYPE
# define EPROTOTYPE -1
#endif
CND(EPROTOTYPE, "Unknown protocol type")

#ifndef ENETDOWN
# define ENETDOWN -1
#endif
CND(ENETDOWN, "Network is down")

#ifndef ENETRESET
# define ENETRESET -1
#endif
CND(ENETRESET, "Disconn. on network reset")

#ifndef ENETUNREACH
# define ENETUNREACH -1
#endif
CND(ENETUNREACH, "Network is unreachable")

#ifndef ENOPROTOOPT
# define ENOPROTOOPT -1
#endif
CND(ENOPROTOOPT, "Protocol not available")

#ifndef ENOTSOCK
# define ENOTSOCK -1
#endif
CND(ENOTSOCK, "Operation on non socket")

#ifndef EOPNOTSUPP
# define EOPNOTSUPP -1
#endif
CND(EOPNOTSUPP, "Operation not supported")

/*

   --------------
   -- Families --
   --------------

*/

#ifndef AF_INET
# define AF_INET -1
#endif
CND(AF_INET, "IPv4 address family")

/**
 ** RTEMS lies and defines AF_INET6 even though there is no IPV6 support.
 ** Its TCP/IP stack is in transition.  It has newer .h files but no IPV6 yet.
 **/
#if defined(__rtems__)
# undef AF_INET6
#endif

#ifndef AF_INET6
# define AF_INET6 -1
#else
# define HAVE_AF_INET6 1
#endif
CND(AF_INET6, "IPv6 address family")

#ifndef AF_UNSPEC
# define AF_UNSPEC -1
#else
# define HAVE_AF_UNSPEC 1
#endif
CND(AF_UNSPEC, "Unspecified address family")

/*

   ------------------
   -- Socket modes --
   ------------------

*/

#ifndef SOCK_STREAM
# define SOCK_STREAM -1
#endif
CND(SOCK_STREAM, "Stream socket")

#ifndef SOCK_DGRAM
# define SOCK_DGRAM -1
#endif
CND(SOCK_DGRAM, "Datagram socket")

/*

   -----------------
   -- Host errors --
   -----------------

*/

#ifndef HOST_NOT_FOUND
# define HOST_NOT_FOUND -1
#endif
CND(HOST_NOT_FOUND, "Unknown host")

#ifndef TRY_AGAIN
# define TRY_AGAIN -1
#endif
CND(TRY_AGAIN, "Host name lookup failure")

#ifndef NO_DATA
# define NO_DATA -1
#endif
CND(NO_DATA, "No data record for name")

#ifndef NO_RECOVERY
# define NO_RECOVERY -1
#endif
CND(NO_RECOVERY, "Non recoverable errors")

/*

   --------------------
   -- Shutdown modes --
   --------------------

*/

#ifndef SHUT_RD
# define SHUT_RD -1
#endif
CND(SHUT_RD, "No more recv")

#ifndef SHUT_WR
# define SHUT_WR -1
#endif
CND(SHUT_WR, "No more send")

#ifndef SHUT_RDWR
# define SHUT_RDWR -1
#endif
CND(SHUT_RDWR, "No more recv/send")

/*

   ---------------------
   -- Protocol levels --
   ---------------------

*/

#ifndef SOL_SOCKET
# define SOL_SOCKET -1
#endif
CND(SOL_SOCKET, "Options for socket level")

#ifndef IPPROTO_IP
# define IPPROTO_IP -1
#endif
CND(IPPROTO_IP, "Dummy protocol for IP")

#ifndef IPPROTO_UDP
# define IPPROTO_UDP -1
#endif
CND(IPPROTO_UDP, "UDP")

#ifndef IPPROTO_TCP
# define IPPROTO_TCP -1
#endif
CND(IPPROTO_TCP, "TCP")

/*

   -------------------
   -- Request flags --
   -------------------

*/

#ifndef MSG_OOB
# define MSG_OOB -1
#endif
CND(MSG_OOB, "Process out-of-band data")

#ifndef MSG_PEEK
# define MSG_PEEK -1
#endif
CND(MSG_PEEK, "Peek at incoming data")

#ifndef MSG_EOR
# define MSG_EOR -1
#endif
CND(MSG_EOR, "Send end of record")

#ifndef MSG_WAITALL
#ifdef __MINWGW32__
/* The value of MSG_WAITALL is 8.  Nevertheless winsock.h doesn't
   define it, but it is still usable as we link to winsock2 API.  */
# define MSG_WAITALL (1 << 3)
#else
# define MSG_WAITALL -1
#endif
#endif
CND(MSG_WAITALL, "Wait for full reception")

#ifndef MSG_NOSIGNAL
# define MSG_NOSIGNAL -1
#endif
CND(MSG_NOSIGNAL, "No SIGPIPE on send")

#ifdef __linux__
# define MSG_Forced_Flags "MSG_NOSIGNAL"
#else
# define MSG_Forced_Flags "0"
#endif
CNS(MSG_Forced_Flags, "")
/*
   --  Flags set on all send(2) calls
*/

/*

   --------------------
   -- Socket options --
   --------------------

*/

#ifndef TCP_NODELAY
# define TCP_NODELAY -1
#endif
CND(TCP_NODELAY, "Do not coalesce packets")

#ifndef SO_REUSEADDR
# define SO_REUSEADDR -1
#endif
CND(SO_REUSEADDR, "Bind reuse local address")

#ifndef SO_KEEPALIVE
# define SO_KEEPALIVE -1
#endif
CND(SO_KEEPALIVE, "Enable keep-alive msgs")

#ifndef SO_LINGER
# define SO_LINGER -1
#endif
CND(SO_LINGER, "Defer close to flush data")

#ifndef SO_BROADCAST
# define SO_BROADCAST -1
#endif
CND(SO_BROADCAST, "Can send broadcast msgs")

#ifndef SO_SNDBUF
# define SO_SNDBUF -1
#endif
CND(SO_SNDBUF, "Set/get send buffer size")

#ifndef SO_RCVBUF
# define SO_RCVBUF -1
#endif
CND(SO_RCVBUF, "Set/get recv buffer size")

#ifndef SO_SNDTIMEO
# define SO_SNDTIMEO -1
#endif
CND(SO_SNDTIMEO, "Emission timeout")

#ifndef SO_RCVTIMEO
# define SO_RCVTIMEO -1
#endif
CND(SO_RCVTIMEO, "Reception timeout")

#ifndef SO_ERROR
# define SO_ERROR -1
#endif
CND(SO_ERROR, "Get/clear error status")

#ifndef IP_MULTICAST_IF
# define IP_MULTICAST_IF -1
#endif
CND(IP_MULTICAST_IF, "Set/get mcast interface")

#ifndef IP_MULTICAST_TTL
# define IP_MULTICAST_TTL -1
#endif
CND(IP_MULTICAST_TTL, "Set/get multicast TTL")

#ifndef IP_MULTICAST_LOOP
# define IP_MULTICAST_LOOP -1
#endif
CND(IP_MULTICAST_LOOP, "Set/get mcast loopback")

#ifndef IP_ADD_MEMBERSHIP
# define IP_ADD_MEMBERSHIP -1
#endif
CND(IP_ADD_MEMBERSHIP, "Join a multicast group")

#ifndef IP_DROP_MEMBERSHIP
# define IP_DROP_MEMBERSHIP -1
#endif
CND(IP_DROP_MEMBERSHIP, "Leave a multicast group")

#ifndef IP_PKTINFO
# define IP_PKTINFO -1
#endif
CND(IP_PKTINFO, "Get datagram info")

/*

   --  Some types

   type nfds_t is mod 2 ** SIZEOF_nfds_t;
   for nfds_t'Size use SIZEOF_nfds_t;

   type FD_Type
     is range -(2 ** (SIZEOF_fd_type - 1)) .. 2 ** (SIZEOF_fd_type - 1) - 1;
   for FD_Type'Size use SIZEOF_fd_type;

   type Events_Type is mod 2 ** SIZEOF_pollfd_events;
   for Events_Type'Size use SIZEOF_pollfd_events;

   type socklen_t is mod 2 ** SIZEOF_socklen_t;
   for socklen_t'Size use SIZEOF_socklen_t;

   type timeval_tv_sec_t
     is range -(2 ** (SIZEOF_tv_sec - 1)) .. 2 ** (SIZEOF_tv_sec - 1) - 1;
   for timeval_tv_sec_t'Size use SIZEOF_tv_sec;

   type timeval_tv_usec_t
     is range -(2 ** (SIZEOF_tv_usec - 1)) .. 2 ** (SIZEOF_tv_usec - 1) - 1;
   for timeval_tv_usec_t'Size use SIZEOF_tv_usec;

   type Timeval is record
      tv_sec  : timeval_tv_sec_t;  -- Seconds
      tv_usec : timeval_tv_usec_t; -- Microseconds
   end record;
   pragma Convention (C, Timeval);

   type sa_family_t is mod 2 ** SIZEOF_sin_family;
   for sa_family_t'Size use SIZEOF_sin_family;
@IF AI_FAMILY_OFFSET > 0

   type In6_Addr is array (1 .. 8) of Interfaces.Unsigned_16;
   pragma Convention (C, In6_Addr);

   type Sockaddr_In6 is record
@IF SIN_FAMILY_OFFSET = 1
      Length   : Interfaces.Unsigned_8 := 0;
@ELSE
@IF SIN_FAMILY_OFFSET /= 0
      Unexpected sockaddr_in6 field family offset.
@END_IF
@END_IF
      Family   : sa_family_t := 0;
      Port     : Interfaces.C.unsigned_short := 0;
      FlowInfo : Interfaces.Unsigned_32 := 0;
      Addr     : In6_Addr := (others => 0);
      Scope_Id : Interfaces.Unsigned_32 := 0;
   end record;
   pragma Convention (C, Sockaddr_In6);
@END_IF

   type Addr_Info;
   type Addr_Info_Access is access all Addr_Info;

   type Addr_Info is record
      ai_flags     : C.int;
      ai_family    : C.int;
      ai_socktype  : C.int;
      ai_protocol  : C.int;
      ai_addrlen   : socklen_t;
@IF AI_CANONNAME_OFFSET < AI_ADDR_OFFSET
      ai_canonname : C.Strings.chars_ptr;
      ai_addr      : System.Address;
@ELSE
      ai_addr      : System.Address;
      ai_canonname : C.Strings.chars_ptr;
@END_IF
      ai_next      : Addr_Info_Access;
   end record;
   pragma Convention (C, Addr_Info);
*/

/*

   --  Some routines

   function GetAddrInfo
     (node    : C.Strings.chars_ptr;
      service : C.Strings.chars_ptr;
      hints   : Addr_Info;
      res     : not null access Addr_Info_Access) return C.int;

   procedure FreeAddrInfo (res : Addr_Info_Access);

   function GAI_StrError (ecode : C.int) return C.Strings.chars_ptr;

   function Socket_StrError (ecode : Integer) return C.Strings.chars_ptr;

   function Set_Sock_Opt
     (S       : C.int;
      Level   : C.int;
      OptName : C.int;
      OptVal  : System.Address;
      OptLen  : C.int) return C.int;

   function C_Ioctl (S : C.int; Req : C.int; Arg : access C.int) return C.int;

   function C_Close (Fd : C.int) return C.int;
*/

#ifdef _WIN32
/*

   procedure WSA_Startup (Version : C.int; Data : System.Address);
   pragma Import (Stdcall, WSA_Startup, "WSAStartup");

   function Socket_Errno return Integer;
*/
#else
/*
   procedure WSA_Startup (Version : C.int; Data : System.Address) is null;
   function Socket_Errno return Integer renames GNAT.OS_Lib.Errno;
*/
#endif

#if defined (__MINGW32__)
/*

   ------------------------------
   -- MinGW-specific constants --
   ------------------------------

*/

CND(WSASYSNOTREADY,     "System not ready")
CND(WSAVERNOTSUPPORTED, "Version not supported")
CND(WSANOTINITIALISED,  "Winsock not initialized")
CND(WSAEDISCON,         "Disconnected")

#endif /* __MINGW32__ */

/**
 ** End of constants definitions
 **/

/*

private

*/

#ifdef _WIN32
/*
   pragma Import (Stdcall, GetAddrInfo, "getaddrinfo");
   pragma Import (Stdcall, FreeAddrInfo, "freeaddrinfo");
   pragma Import (Stdcall, Set_Sock_Opt, "setsockopt");

   pragma Import (C, GAI_StrError, "AWS_gai_strerror");
   pragma Import (C, Socket_StrError, "socket_strerror");
   pragma Import (Stdcall, C_Ioctl, "ioctlsocket");
   pragma Import (Stdcall, C_Close, "closesocket");
   pragma Import (Stdcall, Socket_Errno, "WSAGetLastError");
*/
#else
/*
   pragma Import (C, GetAddrInfo, "getaddrinfo");
   pragma Import (C, FreeAddrInfo, "freeaddrinfo");
   pragma Import (C, Set_Sock_Opt, "setsockopt");
   pragma Import (C, GAI_StrError, "gai_strerror");
   pragma Import (C, Socket_StrError, "strerror");
   pragma Import (C, C_Ioctl, "ioctl");
   pragma Import (C, C_Close, "close");
*/
#endif
/*

end AWS.OS_Lib;
*/
}<|MERGE_RESOLUTION|>--- conflicted
+++ resolved
@@ -2,11 +2,7 @@
 ------------------------------------------------------------------------------
 --                              Ada Web Server                              --
 --                                                                          --
-<<<<<<< HEAD
---                    Copyright (C) 2012-2013, AdaCore                      --
-=======
 --                     Copyright (C) 2012-2014, AdaCore                     --
->>>>>>> 826e6af6
 --                                                                          --
 --  This library is free software;  you can redistribute it and/or modify   --
 --  it under terms of the  GNU General Public License  as published by the  --
