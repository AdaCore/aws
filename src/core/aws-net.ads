------------------------------------------------------------------------------
--                              Ada Web Server                              --
--                                                                          --
<<<<<<< HEAD
--                     Copyright (C) 2000-2013, AdaCore                     --
=======
--                     Copyright (C) 2000-2014, AdaCore                     --
>>>>>>> 826e6af6
--                                                                          --
--  This library is free software;  you can redistribute it and/or modify   --
--  it under terms of the  GNU General Public License  as published by the  --
--  Free Software  Foundation;  either version 3,  or (at your  option) any --
--  later version. This library is distributed in the hope that it will be  --
--  useful, but WITHOUT ANY WARRANTY;  without even the implied warranty of --
--  MERCHANTABILITY or FITNESS FOR A PARTICULAR PURPOSE.                    --
--                                                                          --
--  As a special exception under Section 7 of GPL version 3, you are        --
--  granted additional permissions described in the GCC Runtime Library     --
--  Exception, version 3.1, as published by the Free Software Foundation.   --
--                                                                          --
--  You should have received a copy of the GNU General Public License and   --
--  a copy of the GCC Runtime Library Exception along with this program;    --
--  see the files COPYING3 and COPYING.RUNTIME respectively.  If not, see   --
--  <http://www.gnu.org/licenses/>.                                         --
--                                                                          --
--  As a special exception, if other files instantiate generics from this   --
--  unit, or you link this unit with other files to produce an executable,  --
--  this  unit  does not  by itself cause  the resulting executable to be   --
--  covered by the GNU General Public License. This exception does not      --
--  however invalidate any other reasons why the executable file  might be  --
--  covered by the  GNU Public License.                                     --
------------------------------------------------------------------------------

pragma Ada_2012;

--  There is two implementations for this spec. One for standard sockets and
--  one for SSL socket. Note that the SSL implementation does support standard
--  socket too, this is controlled with the Security boolean on rountine
--  below. The corresponding implementation will be selected at build time.

with Ada.Exceptions;
with Ada.Finalization;
with Ada.Streams;

with AWS.Utils;

with Interfaces.C;

package AWS.Net is

   use Ada;
   use Ada.Exceptions;
   use Ada.Streams;

   Socket_Error : exception;
   --  Raised by all routines below, a message will indicate the nature of
   --  the error.

   type Socket_Type is abstract new Finalization.Controlled with private;
   type Socket_Access is access all Socket_Type'Class;

   type Socket_Set is array (Positive range <>) of Socket_Access;

   subtype FD_Type is Integer;
   --  Represents an external socket file descriptor

   type FD_Set (Size : Natural) is abstract tagged private;
   --  Abstract type for waiting of network events on group of sockets FD

   type Event_Type is (Error, Input, Output);
   --  Error  - socket is in error state.
   --  Input  - socket ready for read.
   --  Output - socket available for write.

   type Event_Set is array (Event_Type) of Boolean;
   --  Type for get result of events waiting

   subtype Wait_Event_Type is Event_Type range Input .. Output;
   type Wait_Event_Set is array (Wait_Event_Type) of Boolean;
   --  Type for set events to wait, note that Error event would be waited
   --  anyway.

   type Family_Type is (Family_Inet, Family_Inet6, Family_Unspec);

   type Shutmode_Type is (Shut_Read, Shut_Write, Shut_Read_Write);

   Forever : constant Duration;
   --  The longest delay possible on the implementation

   ----------------
   -- Initialize --
   ----------------

   function Socket (Security : Boolean) return Socket_Type'Class;
   --  Create an uninitialized socket

   function Socket (Security : Boolean) return Socket_Access;
   --  Create a dynamically allocated uninitialized socket

   procedure Bind
     (Socket        : in out Socket_Type;
      Port          : Natural;
      Host          : String      := "";
      Reuse_Address : Boolean     := False;
      Family        : Family_Type := Family_Unspec) is abstract;
   --  Create the server socket and bind it on the given port.
   --  Using 0 for the port will tell the OS to allocate a non-privileged
   --  free port. The port can be later retrieved using Get_Port on the
   --  bound socket.

   procedure Listen
     (Socket : Socket_Type; Queue_Size : Positive := 5) is abstract;
   --  Set the queue size of the socket

   procedure Accept_Socket
     (Socket : Socket_Type'Class; New_Socket : in out Socket_Type) is abstract;
   --  Accept a connection on a socket. If it raises Socket_Error, all
   --  resources used by new_Socket have been released.
   --  There is not need to call Free or Shutdown.

   type Socket_Constructor is access
     function (Security : Boolean) return Socket_Type'Class;

   procedure Connect
     (Socket : in out Socket_Type;
      Host   : String;
      Port   : Positive;
      Wait   : Boolean     := True;
      Family : Family_Type := Family_Unspec) is abstract;
   --  Connect a socket on a given host/port. If Wait is True Connect will wait
   --  for the connection to be established for timeout seconds, specified by
   --  Set_Timeout routine. If Wait is False Connect will return immediately,
   --  not waiting for the connection to be establised. It is possible to wait
   --  for the Connection completion by calling Wait routine with Output set to
   --  True in Events parameter.

   procedure Socket_Pair (S1, S2 : out Socket_Type);
   --  Create 2 sockets and connect them together

   procedure Shutdown
     (Socket : Socket_Type;
      How    : Shutmode_Type := Shut_Read_Write) is abstract;
   --  Shutdown the read, write or both side of the socket.
   --  If How is Both, close it. Does not raise Socket_Error if the socket is
   --  not connected or already shutdown.

   procedure Free (Socket : in out Socket_Access);
   --  Release memory associated with the socket

   --------
   -- IO --
   --------

   procedure Send
     (Socket : Socket_Type'Class; Data : Stream_Element_Array);
   --  Send Data chunk to the socket

   procedure Send
     (Socket : Socket_Type;
      Data   : Stream_Element_Array;
      Last   : out Stream_Element_Offset) is abstract;
   --  Try to place data to Socket's output buffer. If all data cannot be
   --  placed to the socket output buffer, Last will be lower than Data'Last,
   --  if no data has been placed into the output buffer, Last is set to
   --  Data'First - 1. If Data'First is equal to Stream_Element_Offset'First
   --  then constraint error is raised to follow advice in AI95-227.

   procedure Receive
     (Socket : Socket_Type;
      Data   : out Stream_Element_Array;
      Last   : out Stream_Element_Offset) is abstract;
   --  Read a chunk of data from the socket and set appropriate Last value.
   --  This call always returns some data and will wait for incoming data only
   --  if necessary.

   function Receive
     (Socket : Socket_Type'Class;
      Max    : Stream_Element_Count := 4096) return Stream_Element_Array;
   --  Read a chunk of data from the socket and returns it. This call always
   --  returns some data and will wait for incoming data only if necessary.

   function Pending (Socket : Socket_Type) return Stream_Element_Count
      is abstract;
   --  Returns the number of bytes which are available inside socket
   --  for immediate read.

   function Output_Space (Socket : Socket_Type) return Stream_Element_Offset;
   --  Returns the free space in output buffer in bytes. If OS could not
   --  provide such information, routine returns -1.

   function Output_Busy (Socket : Socket_Type) return Stream_Element_Offset;
   --  How many bytes in the send queue. If OS could not provide such
   --  information, routine returns -1.

   ------------
   -- Others --
   ------------

   function Get_FD (Socket : Socket_Type) return FD_Type is abstract;
   --  Returns the file descriptor associated with the socket

   function Peer_Addr (Socket : Socket_Type) return String is abstract;
   --  Returns the peer name/address

   function Peer_Port (Socket : Socket_Type) return Positive is abstract;
   --  Returns the port of the peer socket

   function Get_Addr (Socket : Socket_Type) return String is abstract;
   --  Returns the name/address of the socket

   function Get_Port (Socket : Socket_Type) return Positive is abstract;
   --  Returns the port of the socket

   function Is_Any_Address (Socket : Socket_Type) return Boolean;
   --  Return true if the socket accepts connections on any of the hosts's
   --  network addresses.

   function Is_IPv6 (Socket : Socket_Type) return Boolean;

   function Is_Listening (Socket : Socket_Type) return Boolean;
   --  Returns true if the socket has been marked to accept connections with
   --  listen.

   function IPv6_Available return Boolean;
   --  Returns True if IPv6 available in OS and in AWS socket implementation

   function Host_Name return String;
   --  Returns the running host name

   procedure Set_Send_Buffer_Size
     (Socket : Socket_Type; Size : Natural) is abstract;
   --  Set the internal socket send buffer size.
   --  Do not confuse with buffers for the AWS.Net.Buffered operations.

   procedure Set_Receive_Buffer_Size
     (Socket : Socket_Type; Size : Natural) is abstract;
   --  Set the internal socket receive buffer size.
   --  Do not confuse with buffers for the AWS.Net.Buffered operations.

   function Get_Send_Buffer_Size (Socket : Socket_Type) return Natural
      is abstract;
   --  Returns the internal socket send buffer size.
   --  Do not confuse with buffers for the AWS.Net.Buffered operations.

   function Get_Receive_Buffer_Size (Socket : Socket_Type) return Natural
      is abstract;
   --  Returns the internal socket receive buffer size.
   --  Do not confuse with buffers for the AWS.Net.Buffered operations.

   procedure Set_Blocking_Mode
     (Socket : in out Socket_Type; Blocking : Boolean);
   pragma Obsolescent ("Use Set_Timeout instead");
   --  Set the blocking mode for the socket

   procedure Set_Timeout (Socket : in out Socket_Type; Timeout : Duration)
     with Inline;
   --  Sets the timeout for the socket read/write operations

   procedure Set_No_Delay
     (Socket : Socket_Type; Value : Boolean := True) is null;
   --  Set/clear TCP_NODELAY option on socket

   function Wait
     (Socket : Socket_Type'Class;
      Events : Wait_Event_Set) return Event_Set;
   --  Waiting for Input/Output/Error events.
   --  Waiting time is defined by Set_Timeout.
   --  Empty event set in result mean that timeout occured.

   function Check
     (Socket : Socket_Type'Class;
      Events : Wait_Event_Set) return Event_Set;
   --  Check for Input/Output/Error events availability.
   --  No wait for socket timeout.

   function Poll
     (Socket  : Socket_Type'Class;
      Events  : Wait_Event_Set;
      Timeout : Duration) return Event_Set;
   --  Wait events on socket descriptor for specified Timeout

   function Errno (Socket : Socket_Type) return Integer is abstract;
   --  Returns and clears error state in socket

   function Is_Timeout
     (Socket : Socket_Type;
      E      : Exception_Occurrence) return Boolean;
   --  Returns True if the message associated with the Exception_Occurence for
   --  a Socket_Error is a timeout.

   function Is_Timeout (E : Exception_Occurrence) return Boolean;
   --  As above but without Socket parameter

   function Is_Peer_Closed
     (Socket : Socket_Type;
      E      : Exception_Occurrence) return Boolean;
   --  Returns True if the message associated with the Exception_Occurence for
   --  a Socket_Error is a "socket closed by peer".

   function To_FD_Set
     (Socket : Socket_Type;
      Events : Wait_Event_Set;
      Size   : Positive := 1) return FD_Set'Class;
   --  Create appropriate socket FD set and put Socket fd there

   --------------------
   -- Socket FD sets --
   --------------------

   type FD_Set_Access is access all FD_Set'Class;

   procedure Add
     (FD_Set : in out FD_Set_Access;
      FD     : FD_Type;
      Event  : Wait_Event_Set);
   --  Add FD to the end of FD_Set

   procedure Free (FD_Set : in out FD_Set_Access) with Inline;
   --  Deallocate the socket FD set

   procedure Add
     (FD_Set : in out Net.FD_Set;
      FD     : FD_Type;
      Event  : Wait_Event_Set) is abstract;
   --  Add FD to the end of FD_Set

   procedure Replace
     (FD_Set : in out Net.FD_Set;
      Index  : Positive;
      FD     : FD_Type) is abstract;
   --  Replaces the socket FD in FD_Set

   procedure Set_Mode
     (FD_Set : in out Net.FD_Set;
      Index  : Positive;
      Mode   : Wait_Event_Set) is abstract;
   --  Sets the kind of network events to wait for

   function Copy
     (FD_Set : not null access Net.FD_Set;
      Size   : Natural) return FD_Set_Access is abstract;
   --  Allocates and copy the given FD_Set with different size

   procedure Remove
     (FD_Set : in out Net.FD_Set; Index : Positive) is abstract;
   --  Removes socket FD from Index position.
   --  Last socket FD in FD_Set is placed at position Index.

   function Length (FD_Set : Net.FD_Set) return Natural is abstract;
   --  Returns number of socket FD elements in FD_Set

   procedure Wait
     (FD_Set  : in out Net.FD_Set;
      Timeout : Duration;
      Count   : out Natural) is abstract;
   --  Wait for network events on the sockets FD set. Count value is the
   --  number of socket FDs with non empty event set.

   procedure Next
     (FD_Set : Net.FD_Set; Index : in out Positive) is abstract;
   --  Looking for an active (for which an event has been detected by routine
   --  Wait above) socket FD starting from Index and return Index of the found
   --  active socket FD. Use functions Status to retreive the kind of network
   --  events for this socket.

   function Status
     (FD_Set : Net.FD_Set;
      Index  : Positive) return Event_Set is abstract;
   --  Returns events for the socket FD at position Index

   procedure Free (Socket : in out Socket_Type) is null;
   --  Release memory associated with the socket object. This default version
   --  can be overriden to properly release the memory for the derived
   --  implementation. The controlled Finalize routine is in charge of calling
   --  Free. We could not have it in the private part because we could not make
   --  AWS.Net.SSL.Free overriding this way.

   function Localhost (IPv6 : Boolean) return String;
   --  Returns "::1" if IPv6 is true or "127.0.0.1" otherwise

private

   type FD_Set (Size : Natural) is abstract tagged null record;

   procedure Wait_For
     (Mode : Wait_Event_Type; Socket : Socket_Type'Class; Timeout : Duration);
   --  Wait for a socket to be ready for input or output operation.
   --  Raises Socket_Error if an error or timeout occurs.

   procedure Wait_For (Mode : Wait_Event_Type; Socket : Socket_Type'Class);
   --  Idem, but use socket timeout

   --  This object is to cache data writed to the stream. It is more efficient
   --  than to write byte by byte on the stream.

   W_Cache_Size  : constant := 2_048;
   --  This is write the cache size, when the cache is full W_Cache_Size
   --  bytes will be sent to the socket. This way we avoid flushing a single
   --  byte as this is not efficient at all with SSL sockets.

   R_Cache_Size : constant := 4_096;
   --  This is the read cache size, all data read on the socket are first put
   --  into a read cache, this makes reading char-by-char the socket more
   --  efficient. Before reading data, the write cache  is flushed.

   Forever : constant Duration := Duration'Last;

   Peer_Closed_Message : constant String := "Receive : Socket closed by peer";

   function Get_Socket_Errno (E : Exception_Occurrence) return Natural;
   --  Returns the errno recorded into the exception message

   type Read_Cache (Max_Size : Stream_Element_Count) is record
      Buffer : Stream_Element_Array (1 .. Max_Size);
      First  : Stream_Element_Offset := 1;
      Last   : Stream_Element_Offset := 0;
   end record;

   type Write_Cache (Max_Size : Stream_Element_Count) is record
      Buffer : Stream_Element_Array (1 .. Max_Size);
      Last   : Stream_Element_Offset := 0;
   end record;

   type RW_Data is record
      Ref_Count : Utils.Counter (Initial_Value => 1);
      Listening : Boolean  := False; -- True if a listening (server) socket
      R_Cache   : Read_Cache (R_Cache_Size);
      W_Cache   : Write_Cache (W_Cache_Size);
      Can_Wait  : Boolean := False; -- Need for OpenSSL send in Mac OS
      Pack_Size : Stream_Element_Count := 2**15; -- Idem
   end record;

   type RW_Data_Access is access RW_Data;

   type Socket_Type is abstract new Finalization.Controlled with record
      C       : RW_Data_Access;
      Timeout : Duration := Forever;
   end record;

   procedure Raise_Socket_Error (Socket : Socket_Type'Class; Text : String)
     with No_Return;

   function Error_Message (Errno : Integer) return String;
   --  Returns the error message string for the error number Errno. If Errno is
   --  not known, returns "Unknown system error".

   --  Controlled primitives

   overriding procedure Initialize (Socket : in out Socket_Type);
   overriding procedure Adjust     (Socket : in out Socket_Type);
   overriding procedure Finalize   (Socket : in out Socket_Type);

   function Last_Index
     (First : Stream_Element_Offset;
      Count : Natural) return Ada.Streams.Stream_Element_Offset;
   --  Compute the Last OUT parameter for the various Send / Receive
   --  subprograms: returns First + Count - 1.
   --  When First = Stream_Element_Offset'First and Res = 0, Constraint_Error
   --  is raised. This is consistent with the semantics of stream operations
   --  as clarified in AI95-227.

   function IO_Control
     (Socket : Socket_Type;
      Code   : Interfaces.C.int) return Stream_Element_Offset;
   --  This routine is necessary for both sockets implementations because
   --  GNAT.Sockets support only 2 control codes (at least in GNAT GPL 2013).

end AWS.Net;<|MERGE_RESOLUTION|>--- conflicted
+++ resolved
@@ -1,11 +1,7 @@
 ------------------------------------------------------------------------------
 --                              Ada Web Server                              --
 --                                                                          --
-<<<<<<< HEAD
---                     Copyright (C) 2000-2013, AdaCore                     --
-=======
 --                     Copyright (C) 2000-2014, AdaCore                     --
->>>>>>> 826e6af6
 --                                                                          --
 --  This library is free software;  you can redistribute it and/or modify   --
 --  it under terms of the  GNU General Public License  as published by the  --
