------------------------------------------------------------------------------
--                              Ada Web Server                              --
--                                                                          --
--                     Copyright (C) 2003-2015, AdaCore                     --
--                                                                          --
--  This library is free software;  you can redistribute it and/or modify   --
--  it under terms of the  GNU General Public License  as published by the  --
--  Free Software  Foundation;  either version 3,  or (at your  option) any --
--  later version. This library is distributed in the hope that it will be  --
--  useful, but WITHOUT ANY WARRANTY;  without even the implied warranty of --
--  MERCHANTABILITY or FITNESS FOR A PARTICULAR PURPOSE.                    --
--                                                                          --
--  As a special exception under Section 7 of GPL version 3, you are        --
--  granted additional permissions described in the GCC Runtime Library     --
--  Exception, version 3.1, as published by the Free Software Foundation.   --
--                                                                          --
--  You should have received a copy of the GNU General Public License and   --
--  a copy of the GCC Runtime Library Exception along with this program;    --
--  see the files COPYING3 and COPYING.RUNTIME respectively.  If not, see   --
--  <http://www.gnu.org/licenses/>.                                         --
--                                                                          --
--  As a special exception, if other files instantiate generics from this   --
--  unit, or you link this unit with other files to produce an executable,  --
--  this  unit  does not  by itself cause  the resulting executable to be   --
--  covered by the GNU General Public License. This exception does not      --
--  however invalidate any other reasons why the executable file  might be  --
--  covered by the  GNU Public License.                                     --
------------------------------------------------------------------------------

pragma Ada_2012;

with Ada.Containers.Indefinite_Vectors;
with Ada.Exceptions;
with Ada.Strings.Fixed;
with Ada.Strings.Maps;
with Ada.Text_IO;

with DOM.Core.Nodes;

with AWS.Utils;
with SOAP.Types;
with SOAP.Utils;
with SOAP.WSDL.Name_Spaces;
with SOAP.WSDL.Schema;
with SOAP.WSDL.Types;
with SOAP.XML;

package body SOAP.WSDL.Parser is

   use Ada;
   use type DOM.Core.Node;

   Verbose_Mode  : Verbose_Level := 0;
   Skip_Error    : Boolean       := False;
   NS_SOAP       : Unbounded_String;
   NS_Num        : Natural := 0;

   type Look_Kind is (Complex_Type, Simple_Type, Element);
   type Look_Context is array (Look_Kind) of Boolean;

   Look_All : constant Look_Context := (others => True);

   package String_List is new Containers.Indefinite_Vectors (Positive, String);

   function Get_Node
     (Parent  : DOM.Core.Node;
      Element : String;
      Name    : String        := "";
      NS      : Boolean       := False) return DOM.Core.Node;
   --  Returns child node named Element having the value Name for attribute
   --  "name" if specified.

   function "+" (Str : String) return Unbounded_String
     renames To_Unbounded_String;

   function "-" (Str : Unbounded_String) return String
     renames To_String;

   procedure Parse_Service
     (O        : in out Object'Class;
      Service  : DOM.Core.Node;
      Document : WSDL.Object);
   --  Parse WSDL service nodes

   procedure Parse_Binding
     (O        : in out Object'Class;
      Binding  : DOM.Core.Node;
      Document : WSDL.Object);
   --  Parse WSDL binding nodes

   procedure Parse_Definitions
     (O           : Object'Class;
      Definitions : DOM.Core.Node;
      Document    : WSDL.Object);
   --  Parse WSDL definition node

   procedure Parse_Operation
     (O         : in out Object'Class;
      Operation : DOM.Core.Node;
      Document  : WSDL.Object);
   --  Parse WSDL operation nodes

   procedure Parse_PortType
     (O         : in out Object'Class;
      Operation : DOM.Core.Node;
      Document  : WSDL.Object);
   --  Parse WSDL PortType nodes

   procedure Parse_Part
     (O        : in out Object'Class;
      Part     : DOM.Core.Node;
      Document : WSDL.Object);
   --  Parse WSDL part nodes

   procedure Parse_Message
     (O        : in out Object'Class;
      Message  : DOM.Core.Node;
      Document : WSDL.Object);
   --  Parse WSDL message nodes

   procedure Parse_Element
     (O        : in out Object'Class;
      Element  : DOM.Core.Node;
      Document : WSDL.Object);
   --  Parse WSDL element nodes

   procedure Add_Parameter
     (O         : in out Object'Class;
      Name      : String;
      Type_Name : String)
     with Inline;
   --  Add parameter Name / P_Type into O using current mode (O.Mode)

   procedure Add_Parameter
     (O     : in out Object'Class;
      Param : Parameters.Parameter)
     with Inline;
   --  Add parameter into O using current mode (O.Mode)

   function Parse_Parameter
     (O        : in out Object'Class;
      N        : DOM.Core.Node;
      Document : WSDL.Object) return Parameters.Parameter;
   --  Returns parameter in node P

   function Parse_Record
     (O        : in out Object'Class;
      R        : DOM.Core.Node;
      Document : WSDL.Object) return Parameters.Parameter;
   --  Returns record in node N

   function Parse_Array
     (O        : in out Object'Class;
      R        : DOM.Core.Node;
      Document : WSDL.Object) return Parameters.Parameter;
   --  Returns array in node N

   function Parse_Simple
     (O        : in out Object'Class;
      R        : DOM.Core.Node;
      Document : WSDL.Object) return Parameters.Parameter;
   --  Returns the derived or enumeration type in node N (N must be a
   --  simpleType schema node).

   procedure Parse_Schema
     (O     : in out Object'Class;
      Root  : DOM.Core.Node;
      XPath : String);
   --  Parse a schema node

   function Is_Array
     (O : Object'Class;
      N : DOM.Core.Node) return Boolean;
   --  Returns True if N is an array description node. Set the array element
   --  name into the object.

   function Is_Record
     (O : Object'Class;
      N : DOM.Core.Node) return Boolean;
   --  Returns True if N is a struct description node

   function Get_Target_Name_Space
     (N : DOM.Core.Node) return Name_Space.Object;
   --  Returns the targetNamespace

   procedure Register_Name_Spaces (N : DOM.Core.Node);
   --  Register namespace pointing at node N

   function Get_Namespaces_For (N : DOM.Core.Node) return String_List.Vector;
   --  Get all possible name spaces for the item at the given node. This is the
   --  target namespace and all imported namespace.

   function Look_For_Schema
     (N         : DOM.Core.Node;
      Type_Name : String;
      Document  : WSDL.Object;
      Context   : Look_Context := Look_All) return DOM.Core.Node;
   --  Look for schema starting at

   function Is_Character
     (N         : DOM.Core.Node;
      Type_Name : String;
      Document  : WSDL.Object) return Boolean;
   --  Returns True if Type_Name corresponds to a character type

   procedure Skip_Annotation (N : in out DOM.Core.Node);
   --  Skip annotation node

<<<<<<< HEAD
=======
   function Get_Documentation (N : DOM.Core.Node) return String;
   --  Get text for the documentation node N

>>>>>>> 648bd82a
   -----------
   -- Debug --
   -----------

   procedure Trace (Message : String; N : DOM.Core.Node);
   --  Display trace message and info about the node

   ----------------
   -- Accept_RPC --
   ----------------

   procedure Accept_Document (O : in out Object'Class) is
   begin
      O.Accept_Document := True;
   end Accept_Document;

   -------------------
   -- Add_Parameter --
   -------------------

   procedure Add_Parameter
     (O         : in out Object'Class;
      Name      : String;
      Type_Name : String) is
   begin
      if not O.No_Param then
         Parameters.Append
           (O.Params (O.Mode),
            (WSDL.Types.K_Simple, +Name, Null_Unbounded_String,
             Typ  => Types.Create (Utils.No_NS (Type_Name), Name_Space.XSD),
             Next => null));
      end if;
   end Add_Parameter;

   procedure Add_Parameter
     (O     : in out Object'Class;
      Param : Parameters.Parameter) is
   begin
      if not O.No_Param then
         Parameters.Append (O.Params (O.Mode), Param);
      end if;
   end Add_Parameter;

   -----------------------
   -- Continue_On_Error --
   -----------------------

   procedure Continue_On_Error is
   begin
      Skip_Error := True;
   end Continue_On_Error;

   -------------
   -- Exclude --
   -------------

   procedure Exclude (O : in out Object; Operation : String) is
      Pos     : Name_Set.Cursor;
      Success : Boolean;
   begin
      O.Exclude.Insert (Operation, Pos, Success);
   end Exclude;

   -----------------------
   -- Get_Documentation --
   -----------------------

   function Get_Documentation (N : DOM.Core.Node) return String is
      Trim_Set : constant Strings.Maps.Character_Set :=
                   Strings.Maps.To_Set (ASCII.LF & ASCII.CR);
      D        : DOM.Core.Node := DOM.Core.Nodes.First_Child (N);
      Doc      : Unbounded_String;
   begin
      while D /= null loop
         if DOM.Core.Nodes.Node_Name (D) = "#text" then
            declare
               V : Unbounded_String := +DOM.Core.Nodes.Node_Value (D);
               P : Natural;
               E : Boolean := True;
            begin
               loop
                  E := True;

                  P := Index (V, "  ");
                  if P /= 0 then
                     Strings.Unbounded.Delete (V, P, P);
                     E := False;
                  end if;

                  P := Index (V, Trim_Set);
                  if P /= 0 then
                     Strings.Unbounded.Delete (V, P, P);
                     E := False;
                  end if;

                  exit when E;
               end loop;

               if Doc /= Null_Unbounded_String then
                  Append (Doc, " ");
               end if;

               --  Then finaly removes leading/trainling white spaces

               Append (Doc, Strings.Unbounded.Trim (V, Side => Strings.Both));
            end;
         end if;

         D := DOM.Core.Nodes.Next_Sibling (D);
      end loop;

      return To_String (Doc);
   end Get_Documentation;

   ------------------------
   -- Get_Namespaces_For --
   ------------------------

   function Get_Namespaces_For (N : DOM.Core.Node) return String_List.Vector is
      NS : constant Name_Space.Object := Get_Target_Name_Space (N);
      R  : DOM.Core.Node := N;
      V  : String_List.Vector;
   begin
      Look_For_Import : loop
         if DOM.Core.Nodes.Local_Name (R) = "import"
           and then XML.Get_Attr_Value (R, "namespace", True) /= ""
         then
            V.Append (XML.Get_Attr_Value (R, "namespace", True));
         end if;

         if DOM.Core.Nodes.Previous_Sibling (R) = null then
            R := DOM.Core.Nodes.Parent_Node (R);
         else
            R := DOM.Core.Nodes.Previous_Sibling (R);
         end if;

         exit Look_For_Import when R = null;
      end loop Look_For_Import;

      V.Append (Name_Space.Value (NS));

      return V;
   end Get_Namespaces_For;

   --------------
   -- Get_Node --
   --------------

   function Get_Node
     (Parent  : DOM.Core.Node;
      Element : String;
      Name    : String        := "";
      NS      : Boolean       := False) return DOM.Core.Node
   is
      function Get_Node_Int
        (Parent  : DOM.Core.Node;
         Element : String;
         Name    : String) return DOM.Core.Node;
      --  Recursive procedure that does the job

      ------------------
      -- Get_Node_Int --
      ------------------

      function Get_Node_Int
        (Parent  : DOM.Core.Node;
         Element : String;
         Name    : String) return DOM.Core.Node
      is
         N, R : DOM.Core.Node;
         E    : Natural;
      begin
         if Element = "" then
            --  No more element to look for
            if Name = ""
              or else XML.Get_Attr_Value (Parent, "name") = Name
            then
               --  There is no attribute to look for or we are in the right
               --  node, return this node.
               return Parent;
            else
               --  No found otherwise
               return null;
            end if;
         end if;

         E := Strings.Fixed.Index (Element, ".");

         if E = 0 then
            --  No more separator, this is the last element
            E := Element'Last;
         else
            E := E - 1;
         end if;

         --  Iterate through childs, look for element

         N := XML.First_Child (Parent);

         declare
            E_Name : constant String := Element (Element'First .. E);
         begin
            R := null;

            while N /= null loop
               if (not NS and then DOM.Core.Nodes.Local_Name (N) = E_Name)
                 or else (NS and then DOM.Core.Nodes.Node_Name (N) = E_Name)
               then
                  --  We found this element, check next one
                  R := Get_Node_Int
                    (N, Element (E + 2 .. Element'Last), Name);
                  --  Exit now ff we have found the right node, otherwise let's
                  --  try the next sibling.
                  exit when R /= null;
               end if;
               N := XML.Next_Sibling (N);
            end loop;
         end;

         return R;
      end Get_Node_Int;

   begin
      Trace ("(Get_Node) - " & Element & " -> " & Name, Parent);

      return Get_Node_Int (Parent, Element, Name);
   end Get_Node;

   ---------------------------
   -- Get_Target_Name_Space --
   ---------------------------

   function Get_Target_Name_Space
     (N : DOM.Core.Node) return Name_Space.Object
   is

      function Create (Value : String) return Name_Space.Object;

      ------------
      -- Create --
      ------------

      function Create (Value : String) return Name_Space.Object is
      begin
         if WSDL.Name_Spaces.Contains (Value) then
            return Name_Space.Create (WSDL.Name_Spaces.Get (Value), Value);

         else
            NS_Num := NS_Num + 1;
            declare
               Name : constant String := "n" & AWS.Utils.Image (NS_Num);
            begin
               WSDL.Name_Spaces.Register (Value, Name);
               return Name_Space.Create (Name, Value);
            end;
         end if;
      end Create;

      V : constant String := XML.Get_Attr_Value (N, "targetNamespace", True);

   begin
      if V = "" then
         if DOM.Core.Nodes.Parent_Node (N) /= null then
            return Get_Target_Name_Space (DOM.Core.Nodes.Parent_Node (N));

         else
            raise WSDL_Error with "cannot find name space";
         end if;

      else
         return Create (V);
      end if;
   end Get_Target_Name_Space;

   --------------
   -- Is_Array --
   --------------

   function Is_Array
     (O : Object'Class;
      N : DOM.Core.Node) return Boolean
   is
      function Array_Elements return Unbounded_String;
      --  Returns array's element type encoded in node L

      L : DOM.Core.Node := N;

      --------------------
      -- Array_Elements --
      --------------------

      function Array_Elements return Unbounded_String is
         Attributes : constant  DOM.Core.Named_Node_Map :=
                        DOM.Core.Nodes.Attributes (L);
      begin
         --  Look for arrayType in Attributes list

         for K in 0 .. DOM.Core.Nodes.Length (Attributes) - 1 loop

            declare
               N : constant DOM.Core.Node :=
                     DOM.Core.Nodes.Item (Attributes, K);
            begin
               if Utils.No_NS (DOM.Core.Nodes.Node_Name (N)) = "arrayType" then
                  --  Found get the value removing []
                  declare
                     Value : constant String :=
                               Utils.No_NS (DOM.Core.Nodes.Node_Value (N));
                     First : Natural;
                     Last  : Natural;
                  begin
                     First := Strings.Fixed.Index (Value, "[");
                     Last  := Strings.Fixed.Index (Value, "]");

                     if First = 0 or else Last = 0 then
                        raise WSDL_Error with "missing [] in arrayType value.";
                     end if;

                     if Last > First + 1 then
                        O.Self.Array_Length
                          := Natural'Value (Value (First + 1 .. Last - 1));
                     else
                        O.Self.Array_Length := 0;
                     end if;

                     return To_Unbounded_String
                       (Value (Value'First .. First - 1));
                  end;
               end if;
            end;
         end loop;

         raise WSDL_Error with "array element type not found.";
      end Array_Elements;

   begin
      if Utils.No_NS (DOM.Core.Nodes.Node_Name (L)) = "complexType" then
         L := XML.First_Child (L);

         Skip_Annotation (L);

         if L /= null
           and then
             Utils.No_NS (DOM.Core.Nodes.Node_Name (L)) = "complexContent"
         then
            L := XML.First_Child (L);

            if L /= null
              and then
                Utils.No_NS (DOM.Core.Nodes.Node_Name (L)) = "restriction"
            then
               L := XML.First_Child (L);

               if L /= null
                 and then
                   Utils.No_NS (DOM.Core.Nodes.Node_Name (L)) = "attribute"
               then
                  O.Self.Array_Elements := Array_Elements;
                  return True;
               end if;
            end if;
         end if;
      end if;

      return False;
   end Is_Array;

   ------------------
   -- Is_Character --
   ------------------

   function Is_Character
     (N         : DOM.Core.Node;
      Type_Name : String;
      Document  : WSDL.Object) return Boolean
   is

      function Is_Character_Schema (R : DOM.Core.Node) return Boolean;

      -------------------------
      -- Is_Character_Schema --
      -------------------------

      function Is_Character_Schema (R : DOM.Core.Node) return Boolean is

         function Character_Facet
           (Parent : DOM.Core.Node;
            Child  : Boolean := False) return DOM.Core.Node;
         --  Returns the first node corresponding to a character type
         --  definition. It skips annotation tag for example.

         ---------------------
         -- Character_Facet --
         ---------------------

         function Character_Facet
           (Parent : DOM.Core.Node;
            Child  : Boolean := False) return DOM.Core.Node
         is
            N : DOM.Core.Node := Parent;
         begin
            if Child then
               N := XML.First_Child (N);
            else
               N := XML.Next_Sibling (N);
            end if;

            while N /= null
              and then DOM.Core.Nodes.Local_Name (N) /= "length"
              and then DOM.Core.Nodes.Local_Name (N) /= "minLength"
              and then DOM.Core.Nodes.Local_Name (N) /= "maxLength"
            loop
               N := XML.Next_Sibling (N);
            end loop;

            return N;
         end Character_Facet;

         N : DOM.Core.Node := R;

      begin
         Trace ("(Is_Character_Schema)", R);

         if Utils.No_NS (DOM.Core.Nodes.Node_Name (R)) /= "simpleType" then
            return False;
         end if;

         --  Now check that if Name is Character and base is xsd:string
         --  that this is really an Ada Character type. For this the
         --  type must be constrained to a single character.
         --
         --  Either we have the facet <length value="1">
         --  Or <minLength value="1"> and <maxLength value="1">

         --  Get restriction node

         N := XML.First_Child (N);

         declare
            Base : constant String := XML.Get_Attr_Value (N, "base", False);
         begin
            if Base /= "string" then
               --  The base type must be a string
               return False;
            end if;

            N := Character_Facet (N, Child => True);

            if N /= null
              and then DOM.Core.Nodes.Local_Name (N) = "length"
            then
               --  Check length

               if XML.Get_Attr_Value (N, "value", False) /= "1" then
                  --  Must be a single character
                  return False;
               end if;

            elsif N /= null
              and then DOM.Core.Nodes.Local_Name (N) = "minLength"
            then

               if XML.Get_Attr_Value (N, "value", False) /= "1" then
                  --  Must be a single character
                  return False;
               end if;

               N := Character_Facet (N);

               if N = null
                 or else DOM.Core.Nodes.Local_Name (N) /= "maxLength"
                 or else XML.Get_Attr_Value (N, "value", False) /= "1"
               then
                  --  Must be a single character
                  return False;
               end if;

            elsif N /= null
              and then DOM.Core.Nodes.Local_Name (N) = "maxLength"
            then

               if XML.Get_Attr_Value (N, "value", False) /= "1" then
                  --  Must be a single character
                  return False;
               end if;

               N := Character_Facet (N);

               if N = null
                 or else DOM.Core.Nodes.Local_Name (N) /= "minLength"
                 or else XML.Get_Attr_Value (N, "value", False) /= "1"
               then
                  --  Must be a single character
                  return False;
               end if;

            else
               --  Must be a single character
               return False;
            end if;
         end;

         return True;
      end Is_Character_Schema;

      S : constant DOM.Core.Node := Look_For_Schema (N, Type_Name, Document);

   begin
      return S /= null and then Is_Character_Schema (S);
   end Is_Character;

   ---------------
   -- Is_Record --
   ---------------

   function Is_Record
     (O : Object'Class;
      N : DOM.Core.Node) return Boolean
   is
      pragma Unreferenced (O);
      L : DOM.Core.Node := N;
   begin
      if Utils.No_NS (DOM.Core.Nodes.Node_Name (L)) = "element"
        and then XML.First_Child (L) /= null
      then
         --  Handle an element enclosing the complexType
         L := XML.First_Child (L);
      end if;

      if Utils.No_NS (DOM.Core.Nodes.Node_Name (L)) = "complexType" then
         L := XML.First_Child (L);

         Skip_Annotation (L);

         --  Empty complexType

         if L = null then
            return True;

         else
            if Utils.No_NS (DOM.Core.Nodes.Node_Name (L))
              = "complexContent"
            then
               L := XML.First_Child (L);
            end if;

            if L = null then
               raise WSDL_Error with "empty complexContent.";

            elsif Utils.No_NS (DOM.Core.Nodes.Node_Name (L))
              = "extension"
            then
               L := XML.First_Child (L);
            end if;
         end if;

         --  Empty extension

         if L = null then
            return True;
         end if;

         if Utils.No_NS (DOM.Core.Nodes.Node_Name (L)) = "all"
           or else Utils.No_NS (DOM.Core.Nodes.Node_Name (L)) = "sequence"
           or else Utils.No_NS (DOM.Core.Nodes.Node_Name (L)) = "choice"
         then
            L := XML.First_Child (L);

            if L /= null
               and then Utils.No_NS (DOM.Core.Nodes.Node_Name (L)) = "element"
            then
               return True;
            end if;
         end if;
      end if;

      return False;
   end Is_Record;

   ---------------------
   -- Look_For_Schema --
   ---------------------

   function Look_For_Schema
     (N         : DOM.Core.Node;
      Type_Name : String;
      Document  : WSDL.Object;
      Context   : Look_Context := Look_All) return DOM.Core.Node
   is
      pragma Unreferenced (Document);

      T_No_NS : constant String := Utils.No_NS (Type_Name);
      T_NS    : constant String := Utils.NS (Type_Name);
      TNS     : constant Name_Space.Object := Get_Target_Name_Space (N);
      D       : DOM.Core.Node;
      All_NS  : constant String_List.Vector := Get_Namespaces_For (N);
   begin
      Trace ("(Look_For_Schema)", N);

      --  First look for imported schema

      declare
         Key : constant String := (if T_NS = ""
                                   then WSDL.Name_Spaces.Get
                                          (Name_Space.Value (TNS))
                                   else T_NS);
         URL : constant String := (if WSDL.Name_Spaces.Contains (Key)
                                   then WSDL.Name_Spaces.Get (Key)
                                   else "");

         procedure Look_Schema (S : DOM.Core.Node);
         --  Look for element/complexType/simpleType definition in schema

         -----------------
         -- Look_Schema --
         -----------------

         procedure Look_Schema (S : DOM.Core.Node) is
         begin
            D := Get_Node (S, "element", T_No_NS);

            if D = null and then Context (Complex_Type) then
               D := Get_Node (S, "complexType", T_No_NS);
            end if;

            if D = null and then Context (Simple_Type) then
               D := Get_Node (S, "simpleType", T_No_NS);
            end if;
         end Look_Schema;

      begin
         --  We have a name-space prefix, use it to find the corresponding
         --  schema definition.

         if URL /= "" then
            WSDL.Schema.For_All (URL, Look_Schema'Access);
         end if;

         --  Check on the embedded schema

         if D = null then
            for U of All_NS loop
               WSDL.Schema.For_All (U, Look_Schema'Access);
               exit when D /= null;
            end loop;
         end if;

         --  Then check all mixed-schemas

         if D = null then
            WSDL.Schema.For_All
              (Namespace => "", Process => Look_Schema'Access);
         end if;
      end;

      return D;
   end Look_For_Schema;

   -----------
   -- Parse --
   -----------

   procedure Parse
     (O        : in out Object'Class;
      Document : WSDL.Object)
   is
      N     : constant DOM.Core.Node :=
                XML.First_Child (DOM.Core.Node (Document));
      NL    : constant DOM.Core.Node_List := DOM.Core.Nodes.Child_Nodes (N);
      Found : Boolean := False;
   begin
      --  First we want to parse the definitions node to get the namespaces

      Parse_Definitions (O, N, Document);

      --  Record this schema as the targetNamespace schema

      declare
         Embedded_Schema : constant DOM.Core.Node :=
                             Get_Node (DOM.Core.Node (Document),
                                       "definitions.types.schema");
      begin
         if Embedded_Schema /= null then
            Schema.Register
               (Name_Space.Value (Get_Target_Name_Space (Embedded_Schema)),
                Embedded_Schema);
         end if;
      end;

      --  Then we load all external schemas

      Parse_Schema (O, DOM.Core.Node (Document), "definitions.types.schema");

      --  Look for the service node

      for K in 0 .. DOM.Core.Nodes.Length (NL) - 1 loop
         declare
            S : constant DOM.Core.Node := DOM.Core.Nodes.Item (NL, K);
         begin
            if DOM.Core.Nodes.Local_Name (S) = "service" then
               Parse_Service (O, S, Document);
               Found := True;
            end if;
         end;
      end loop;

      if Verbose_Mode > 0 and then not Found then
         Text_IO.New_Line;
         Text_IO.Put_Line ("No service found in this document.");
      end if;
   end Parse;

   -----------------
   -- Parse_Array --
   -----------------

   function Parse_Array
     (O        : in out Object'Class;
      R        : DOM.Core.Node;
      Document : WSDL.Object) return Parameters.Parameter
   is
      P : Parameters.Parameter (Types.K_Array);
      D : Types.Definition (Types.K_Array);
   begin
      Trace ("(Parse_Array)", R);

      pragma Assert
        (R /= null
         and then Utils.No_NS (DOM.Core.Nodes.Node_Name (R)) = "complexType");

      declare
         Name : constant String := XML.Get_Attr_Value (R, "name", False);
      begin
         --  Set array name, R is a complexType node

         P.Name      := O.Current_Name;
         P.Typ       := Types.Create (Name, Get_Target_Name_Space (R));
         P.Length    := O.Array_Length;

         D.Ref       := Types.Create (Name, Types.NS (P.Typ));
         D.E_Type    := O.Array_Elements;

         Types.Register (D);

         --  Get documentation if any

         if Utils.No_NS (DOM.Core.Nodes.Node_Name (XML.First_Child (R)))
           = "annotation"
         then
            Append
              (P.Doc,
               Get_Documentation (XML.First_Child (XML.First_Child (R))));
         end if;

         if not WSDL.Is_Standard (To_String (O.Array_Elements)) then
            --  This is not a standard type, parse it
            declare
               N : constant DOM.Core.Node :=
                     Look_For_Schema (R, To_String (O.Array_Elements),
                                      Document,
                                      Look_Context'(Complex_Type => True,
                                                    others => False));
            begin
               --  ??? Right now pretend that it is a record, there is
               --  certainly some cases not covered here.
               Parameters.Append (P.P, Parse_Record (O, N, Document));
            end;
         end if;

         return P;
      end;
   end Parse_Array;

   -------------------
   -- Parse_Binding --
   -------------------

   procedure Parse_Binding
     (O        : in out Object'Class;
      Binding  : DOM.Core.Node;
      Document : WSDL.Object)
   is
      N : DOM.Core.Node;
   begin
      Trace ("(Parse_Binding)", Binding);

      N := Get_Node (Binding, Utils.With_NS (-NS_SOAP, "binding"), NS => True);

      if N = null then
         raise WSDL_Error with "Binding style/transport definition not found.";
      end if;

      --  Check for style (only Document is supported)

      if not O.Accept_Document
        and then XML.Get_Attr_Value (N, "style") = "document"
      then
         raise WSDL_Error with "Document Web Service style not supported.";
      end if;

      --  Check for transport (only HTTP is supported)

      declare
         T : constant String := XML.Get_Attr_Value (N, "transport");
      begin
         if T (T'Last - 4 .. T'Last) /= "/http" then
            raise WSDL_Error with "Only HTTP transport supported.";
         end if;
      end;

      --  Read all operations

      declare
         NL : constant DOM.Core.Node_List :=
                DOM.Core.Nodes.Child_Nodes (Binding);
      begin
         for K in 0 .. DOM.Core.Nodes.Length (NL) - 1 loop
            declare
               S : constant DOM.Core.Node := DOM.Core.Nodes.Item (NL, K);
            begin
               if Utils.No_NS (DOM.Core.Nodes.Node_Name (S)) = "operation"
                 and then not O.Exclude.Contains
                   (XML.Get_Attr_Value (S, "name"))
               then
                  begin
                     Parse_Operation
                       (O, DOM.Core.Nodes.Item (NL, K), Document);
                  exception
                     when E : WSDL_Error =>
                        if Skip_Error then
                           Text_IO.Put_Line
                             ("     "
                                & XML.Get_Attr_Value (S, "name")
                                & " skipped : "
                                & Exceptions.Exception_Message (E));
                        else
                           raise WSDL_Error
                             with "(" & XML.Get_Attr_Value (S, "name")
                                & ") " & Exceptions.Exception_Message (E);
                        end if;
                  end;
               end if;
            end;
         end loop;
      end;
   end Parse_Binding;

   -----------------------
   -- Parse_Definitions --
   -----------------------

   procedure Parse_Definitions
     (O           : Object'Class;
      Definitions : DOM.Core.Node;
      Document    : WSDL.Object)
   is
      pragma Unreferenced (O, Document);

      Atts : constant DOM.Core.Named_Node_Map :=
               DOM.Core.Nodes.Attributes (Definitions);
   begin
      Trace ("(Parse_Definitions)", Definitions);

      for K in 0 .. DOM.Core.Nodes.Length (Atts) - 1 loop
         declare
            N : constant DOM.Core.Node := DOM.Core.Nodes.Item (Atts, K);
         begin
            if DOM.Core.Nodes.Node_Value (N) = Name_Space.SOAP_URL then
               NS_SOAP := +DOM.Core.Nodes.Local_Name (N);
            end if;
         end;
      end loop;

      Register_Name_Spaces (Definitions);
   end Parse_Definitions;

   -------------------
   -- Parse_Element --
   -------------------

   procedure Parse_Element
     (O        : in out Object'Class;
      Element  : DOM.Core.Node;
      Document : WSDL.Object)
   is
      N       : DOM.Core.Node := Element;
      CT_Node : DOM.Core.Node;
   begin
      Trace ("(Parse_Element)", Element);

      while N /= null
        and then DOM.Core.Nodes.Local_Name (N) /= "complexType"
        and then DOM.Core.Nodes.Local_Name (N) /= "simpleType"
        and then DOM.Core.Nodes.Local_Name (N) /= "element"
      loop
         N := XML.First_Child (N);
      end loop;

      if N = null then
         raise WSDL_Error with "No element found in schema.";
      else
         CT_Node := N;
      end if;

      if DOM.Core.Nodes.Local_Name (N) = "simpleType" then
         Add_Parameter (O, Parse_Simple (O, CT_Node, Document));

      elsif DOM.Core.Nodes.Local_Name (N) = "element"
        and then XML.First_Child (N) = null
      then
         Add_Parameter (O, Parse_Parameter (O, N, Document));

      else
         --  This is a complexType, continue analyse

         declare
            Parent : constant DOM.Core.Node := N;
            ET     : constant String :=
                       XML.Get_Attr_Value (N, "type", NS => True);
         begin
            if N /= null
              and then DOM.Core.Nodes.Local_Name (N) = "element"
            then
               if ET = "" then
                  --  Move to complexType node
                  N := XML.First_Child (N);

               else
                  --  Get the corresponding type definition

                  N := Look_For_Schema
                    (N, ET, Document,
                     Look_Context'(Complex_Type => True, others => False));
               end if;
            end if;

            --  Enter complexType node

            N := XML.First_Child (N);

            if N = null then
               if XML.Get_Attr_Value (Parent, "abstract") = "true" then
                  raise WSDL_Error with "abstract complexType not suported.";
               end if;
            end if;
         end;

         if Is_Record (O, CT_Node) then
            --  This is a record or composite type

            Add_Parameter (O, Parse_Record (O, CT_Node, Document));

         elsif Is_Array (O, CT_Node) then

            Add_Parameter (O, Parse_Array (O, CT_Node, Document));

         else
            declare
               NL : constant DOM.Core.Node_List :=
                      DOM.Core.Nodes.Child_Nodes (N);
            begin
               for K in 0 .. DOM.Core.Nodes.Length (NL) - 1 loop
                  declare
                     N : constant DOM.Core.Node := DOM.Core.Nodes.Item (NL, K);
                  begin
                     if DOM.Core.Nodes.Node_Name (N) /= "#text" then
                        Add_Parameter (O, Parse_Parameter (O, N, Document));
                     end if;
                  end;
               end loop;
            end;
         end if;
      end if;
   end Parse_Element;

   -------------------
   -- Parse_Message --
   -------------------

   procedure Parse_Message
     (O        : in out Object'Class;
      Message  : DOM.Core.Node;
      Document : WSDL.Object)
   is
      N : DOM.Core.Node := Message;
   begin
      Trace ("(Parse_Message)", Message);

      N := XML.First_Child (N);

      while N /= null loop
         Parse_Part (O, N, Document);
         N := XML.Next_Sibling (N);
      end loop;
   end Parse_Message;

   ---------------------
   -- Parse_Operation --
   ---------------------

   procedure Parse_Operation
     (O         : in out Object'Class;
      Operation : DOM.Core.Node;
      Document  : WSDL.Object)
   is
      N : DOM.Core.Node;
   begin
      Trace ("(Parse_Operation)", Operation);

      O.Proc := +XML.Get_Attr_Value (Operation, "name");

      N := Get_Node
        (Operation, Utils.With_NS (-NS_SOAP, "operation"), NS => True);

      if N = null then
         raise WSDL_Error with "soap:operation not found.";
      end if;

      if DOM.Core.Nodes.Get_Named_Item
        (DOM.Core.Nodes.Attributes (N), "soapAction") = null
      then
         O.SOAPAction := +No_SOAPAction;
      else
         O.SOAPAction := +XML.Get_Attr_Value (N, "soapAction");
      end if;

      N := XML.Next_Sibling (N);
      N := XML.First_Child (N);

      declare
         NS_Value : constant String := XML.Get_Attr_Value (N, "namespace");
         NS_Name  : constant String :=
                      (if WSDL.Name_Spaces.Contains (NS_Value)
                       then WSDL.Name_Spaces.Get (NS_Value)
                       else "");
      begin
         if NS_Value /= "" then
            if NS_Name = "" then
               raise WSDL_Error
                 with "Missing definition for namespace " & NS_Value;
            else
               O.Namespace := Name_Space.Create (NS_Name, NS_Value);
            end if;
         end if;
      end;

      --  Check that input/output/fault is literal
      --  ???

      N := Get_Node
        (XML.First_Child (DOM.Core.Node (Document)),
         "portType.operation", -O.Proc);

      if N = null then
         raise WSDL_Error
           with "portType.operation for " & (-O.Proc) & " not found.";
      end if;

      Parse_PortType (O, N, Document);
   end Parse_Operation;

   ---------------------
   -- Parse_Parameter --
   ---------------------

   function Parse_Parameter
     (O        : in out Object'Class;
      N        : DOM.Core.Node;
      Document : WSDL.Object) return Parameters.Parameter
   is
      P_Type : constant String := XML.Get_Attr_Value (N, "type", True);
      Doc    : Unbounded_String;
      D      : DOM.Core.Node := N;
   begin
      Trace ("(Parse_Parameter)", N);

      D := XML.First_Child (N);

      if D /= null
        and then Utils.No_NS (DOM.Core.Nodes.Node_Name (D)) = "annotation"
      then
         Append (Doc, Get_Documentation (XML.First_Child (D)));
      end if;

      if (WSDL.Is_Standard (P_Type) and then To_Type (P_Type) /= P_Character)
        or else Is_Character (N, P_Type, Document)
      then
         return
           (Types.K_Simple, +XML.Get_Attr_Value (N, "name"), Doc,
            Typ  => Types.Create (Utils.No_NS (P_Type), Name_Space.XSD),
            Next => null);

      elsif P_Type = "anyType" then
         raise WSDL_Error with "Type anyType is not supported.";

      else
         if O.Enclosing_Types.Contains (Utils.No_NS (P_Type)) then
            raise WSDL_Error with
              "Recursive WSDL definition " & P_Type & " is not supported.";
         end if;

         declare
            R : DOM.Core.Node;
         begin
            R := Look_For_Schema
              (N, P_Type, Document,
               Look_Context'(Complex_Type => True,
                             others       => False));

            if R = null then
               --  Now check for a simpleType
               R := Look_For_Schema
                 (N, P_Type, Document,
                  Look_Context'(Simple_Type => True,
                                others      => False));

               if R = null then
                  raise WSDL_Error with
                    "types.schema definition for " & P_Type & " not found.";

               else
                  O.Self.Current_Name := +XML.Get_Attr_Value (N, "name");
                  return Parse_Simple (O, R, Document);
               end if;
            end if;

            if Is_Array (O, R) then
               declare
                  P : Parameters.Parameter := Parse_Array (O, R, Document);
               begin
                  P.Name := +XML.Get_Attr_Value (N, "name");
                  return P;
               end;

            else
               O.Self.Current_Name := +XML.Get_Attr_Value (N, "name");
               return Parse_Record (O, R, Document);
            end if;
         end;
      end if;
   end Parse_Parameter;

   ----------------
   -- Parse_Part --
   ----------------

   procedure Parse_Part
     (O        : in out Object'Class;
      Part     : DOM.Core.Node;
      Document : WSDL.Object)
   is
      N  : DOM.Core.Node;
      ET : Unbounded_String;
   begin
      Trace ("(Parse_Part)", Part);

      ET := +XML.Get_Attr_Value (Part, "element");

      if ET = Null_Unbounded_String then
         ET := +XML.Get_Attr_Value (Part, "type");
      end if;

      if ET = Null_Unbounded_String then
         raise WSDL_Error
           with "No type or element attribute found for part element.";
      end if;

      O.Current_Name := +XML.Get_Attr_Value (Part, "name");

      declare
         T : constant String := -ET;
      begin
         if (WSDL.Is_Standard (T) and then To_Type (T) /= P_Character)
           or else Is_Character (Part, T, Document)
         then
            Add_Parameter (O, -O.Current_Name, T);

         elsif T = SOAP.Types.XML_Any_Type then
            raise WSDL_Error with "Type anyType is not supported.";

         else
            N := Look_For_Schema (Part, T, Document);

            if N = null then
               raise WSDL_Error with "Definition for " & T & " not found.";
            end if;

            Parse_Element (O, N, Document);
         end if;
      end;
   end Parse_Part;

   --------------------
   -- Parse_PortType --
   --------------------

   procedure Parse_PortType
     (O         : in out Object'Class;
      Operation : DOM.Core.Node;
      Document  : WSDL.Object)
   is
      procedure Get_Element (M : DOM.Core.Node);
      --  Returns the element node which contains parameters for node M

      -----------------
      -- Get_Element --
      -----------------

      procedure Get_Element (M : DOM.Core.Node) is
         N       : DOM.Core.Node;
         Message : Unbounded_String;
      begin
         Message := +XML.Get_Attr_Value (M, "message", False);

         N := Get_Node
           (XML.First_Child (DOM.Core.Node (Document)),
            "message", -Message);

         if N = null then
            --  In this case the message reference the schema element

            N := Look_For_Schema
              (N, -Message, Document,
               Look_Context'(Element => True, others => False));

            if N = null then
               raise WSDL_Error
                 with "types.schema.element for " & (-Message) & " not found.";
            end if;

            Parse_Element (O, N, Document);

         else
            Parse_Message (O, N, Document);
         end if;
      end Get_Element;

      N : DOM.Core.Node;

   begin
      Trace ("(Parse_PortType)", Operation);

      --  Check for documentation

      N := Get_Node (Operation, "documentation");

      if N /= null then
         O.Documentation := +Get_Documentation (N);
      end if;

      --  Input parameters

      N := Get_Node (Operation, "input");

      if N /= null then
         O.Mode := Input;
         Get_Element (N);
      end if;

      --  Output parameters

      N := Get_Node (Operation, "output");

      if N /= null then
         O.Mode := Output;
         Get_Element (N);
      end if;

      --  Fault parameters

      N := Get_Node (Operation, "fault");

      if N /= null then
         O.Mode := Fault;
         Get_Element (N);
      end if;

      if Verbose_Mode > 0 then
         Text_IO.New_Line;
         Text_IO.Put_Line
           ("Procedure " & (-O.Proc) & " SOAPAction:" & (-O.SOAPAction));
         Text_IO.Put_Line ("   Input");
         Parameters.Output (O.Params (Input));

         Text_IO.Put_Line ("   Output");
         Parameters.Output (O.Params (Output));
      end if;

      New_Procedure
        (O, -O.Proc, -O.Documentation, -O.SOAPAction, O.Namespace,
         O.Params (Input), O.Params (Output), O.Params (Fault));

      Parameters.Release (O.Params (Input));
      Parameters.Release (O.Params (Output));
      Parameters.Release (O.Params (Fault));
   end Parse_PortType;

   ------------------
   -- Parse_Record --
   ------------------

   function Parse_Record
     (O        : in out Object'Class;
      R        : DOM.Core.Node;
      Document : WSDL.Object) return Parameters.Parameter
   is
      P : Parameters.Parameter (Types.K_Record);
      D : Types.Definition (Types.K_Record);
      N : DOM.Core.Node;
   begin
      Trace ("(Parse_Record)", R);

      pragma Assert
        (R /= null
         and then
           (Utils.No_NS (DOM.Core.Nodes.Node_Name (R)) = "complexType"
            or else Utils.No_NS (DOM.Core.Nodes.Node_Name (R)) = "element"));

      if XML.Get_Attr_Value (R, "abstract", False) = "true" then
         raise WSDL_Error with "abstract record not supported";
      end if;

      declare
         Name : constant String := XML.Get_Attr_Value (R, "name", False);
      begin
         --  Set record name, R is a complexType or element node

         P.Name      := O.Current_Name;
         P.Typ       := Types.Create (Name, Get_Target_Name_Space (R));

         D.Ref       := Types.Create (Name, Types.NS (P.Typ));
         D.Is_Choice := False;

         O.Self.Enclosing_Types.Include (Name);

         if Utils.No_NS (DOM.Core.Nodes.Node_Name (R)) = "element" then
            --  Skip enclosing element
            N := XML.First_Child (R);
         else
            N := R;
         end if;

         --  Enter complexType element

         if N /= null then
            N := XML.First_Child (N);
<<<<<<< HEAD

            if N /= null
              and then Utils.No_NS (DOM.Core.Nodes.Node_Name (N)) = "choice"
            then
               D.Is_Choice := True;
               N := XML.First_Child (N);
               Skip_Annotation (N);
            end if;
         end if;

         Skip_Annotation (N);

         Types.Register (D);
=======
         end if;

         if N /= null
           and then
             Utils.No_NS (DOM.Core.Nodes.Node_Name (N)) = "annotation"
         then
            Append (P.Doc, Get_Documentation (XML.First_Child (N)));
            N := XML.Next_Sibling (N);
         end if;
>>>>>>> 648bd82a

         --  Check for empty complexType

         if N /= null then
            --  Get first element, if we have a complexContent, parse

            if Utils.No_NS (DOM.Core.Nodes.Node_Name (N))
              = "complexContent"
            then
               N := XML.First_Child (N);

               --  We have an extension, we need to inline the element
               --  definition here.

               if N /= null
                 and then  Utils.No_NS (DOM.Core.Nodes.Node_Name (N))
                   = "extension"
               then
                  declare
                     Base : constant String :=
                              XML.Get_Attr_Value (N, "base", True);
                     CT   : DOM.Core.Node;
                  begin
                     --  Get type whose name is Base

                     CT := Look_For_Schema
                       (N, Base, Document,
                        Look_Context'(Complex_Type => True, others => False));

                     --  Move to the sequence

                     CT := XML.First_Child (CT);

                     --  Get all elements

                     declare
                        NL : constant DOM.Core.Node_List :=
                               DOM.Core.Nodes.Child_Nodes (CT);
                     begin
                        for K in 0 .. DOM.Core.Nodes.Length (NL) - 1 loop
                           declare
                              N : constant DOM.Core.Node :=
                                    DOM.Core.Nodes.Item (NL, K);
                           begin
                              if DOM.Core.Nodes.Node_Name (N)
                                /= "#text"
                              then
                                 Parameters.Append
                                   (P.P, Parse_Parameter (O, N, Document));
                              end if;
                           end;
                        end loop;
                     end;
                  end;

                  --  Move past extension node

                  N := XML.First_Child (N);
               end if;
            end if;

            --  Got to the first element node

            while N /= null
              and then
                Utils.No_NS (DOM.Core.Nodes.Node_Name (N)) /= "element"
            loop
               N := XML.First_Child (N);
            end loop;

            while N /= null loop
               --  Check for annotation

               if Utils.No_NS (DOM.Core.Nodes.Node_Name (N))
                 = "annotation"
               then
                  Append (P.Doc, Get_Documentation (XML.First_Child (N)));
               else
                  Parameters.Append (P.P, Parse_Parameter (O, N, Document));
               end if;

               N := XML.Next_Sibling (N);
            end loop;
         end if;

         O.Enclosing_Types.Exclude (Name);

         return P;
      end;
   end Parse_Record;

   ------------------
   -- Parse_Schema --
   ------------------

   procedure Parse_Schema
     (O     : in out Object'Class;
      Root  : DOM.Core.Node;
      XPath : String)
   is
      N : constant DOM.Core.Node := Get_Node (Root, XPath);
   begin
      if N /= null then
         declare
            NL : constant DOM.Core.Node_List :=
                   DOM.Core.Nodes.Child_Nodes (N);
         begin
            for K in 0 .. DOM.Core.Nodes.Length (NL) - 1 loop
               declare
                  S : constant DOM.Core.Node := DOM.Core.Nodes.Item (NL, K);
                  L : constant String :=
                        XML.Get_Attr_Value (S, "schemaLocation");
               begin
                  if DOM.Core.Nodes.Local_Name (S) = "import"
                    and then L /= ""
                    and then (L'Length < 7
                              or else L (L'First .. L'First + 6) /= "http://")
                  then
                     --  Register the root node of the schema under the
                     --  corresponding namespace.

                     declare
                        N : constant DOM.Core.Node :=
                              DOM.Core.Node
                                (Load
                                   (XML.Get_Attr_Value (S, "schemaLocation")));
                     begin
                        Trace ("(Parse_Schema) "
                               & XML.Get_Attr_Value (S, "namespace"),
                               XML.First_Child (N));

                        Schema.Register
                          (XML.Get_Attr_Value (S, "namespace"),
                           XML.First_Child (N));

                        Register_Name_Spaces (N);

                        --  Check recursively for imported schema

                        Parse_Schema (O, N, "schema");
                     end;
                  end if;
               end;
            end loop;
         end;

         --  If this schema has no targetNamespace then it is a schema
         --  containing definition for different name-space. Record it as
         --  a mixed name-space.

         if XML.Get_Attr_Value (N, "targetNamespace") = "" then
            Schema.Register ("", N);
         end if;
      end if;
   end Parse_Schema;

   -------------------
   -- Parse_Service --
   -------------------

   procedure Parse_Service
     (O        : in out Object'Class;
      Service  : DOM.Core.Node;
      Document : WSDL.Object)
   is
      Port, N            : DOM.Core.Node;
      Name               : Unbounded_String;
      Root_Documentation : Unbounded_String;
      Documentation      : Unbounded_String;
      Location           : Unbounded_String;
      Binding            : Unbounded_String;
   begin
      Trace ("(Parse_Service)", Service);

      Name := +XML.Get_Attr_Value (Service, "name");

      N := Get_Node (Service, "documentation");

      if N /= null then
         Root_Documentation := +Get_Documentation (N);
      end if;

      N := Get_Node
        (XML.First_Child (DOM.Core.Node (Document)),
         "portType.documentation");

      if N /= null then
         Append (Documentation, Get_Documentation (N));
      end if;

      Port := Get_Node (Service, "port");

      if Port = null then
         raise WSDL_Error with "port definition not found";
      end if;

      N := Get_Node (Port, Utils.With_NS (-NS_SOAP, "address"), NS => True);

      if N /= null then
         Location := +XML.Get_Attr_Value (N, "location");
      end if;

      Start_Service (O, -Name, -Root_Documentation, -Documentation, -Location);

      --  Look for the right binding

      Binding := +XML.Get_Attr_Value (Port, "binding", False);

      N := Get_Node
        (XML.First_Child (DOM.Core.Node (Document)), "binding", -Binding);

      if N = null then
         raise WSDL_Error
           with "binding for " & (-Binding) & " not found.";
      end if;

      Parse_Binding (O, N, Document);

      End_Service (O, -Name);
   end Parse_Service;

   ------------------
   -- Parse_Simple --
   ------------------

   function Parse_Simple
     (O        : in out Object'Class;
      R        : DOM.Core.Node;
      Document : WSDL.Object) return Parameters.Parameter
   is

      function Build_Derived
        (Name, Base : String;
         E          : DOM.Core.Node) return Parameters.Parameter;
      --  Returns the derived (from standard Ada type) type definition

      function Build_Enumeration
        (Name, Base : String;
         E          : DOM.Core.Node) return Parameters.Parameter;
      --  Returns the enumeration type definition

      -------------------
      -- Build_Derived --
      -------------------

      function Build_Derived
        (Name, Base : String;
         E          : DOM.Core.Node) return Parameters.Parameter
      is
         BNS : constant String := Utils.NS (Base);
         P   : Parameters.Parameter (Types.K_Derived);
         D   : Types.Definition (Types.K_Derived);
      begin
         P.Name      := O.Current_Name;
         P.Typ       := Types.Create
           (Name, Get_Target_Name_Space (DOM.Core.Nodes.Parent_Node (E)));

         D.Ref    := Types.Create (Name, Types.NS (P.Typ));
         D.Parent := Types.Create
           (Utils.No_NS (Base),
            (if BNS = ""
             then Types.NS (P.Typ)
             else Name_Space.Create (BNS, WSDL.Name_Spaces.Get (BNS))));

         Types.Register (D);

         return P;
      end Build_Derived;

      -----------------------
      -- Build_Enumeration --
      -----------------------

      function Build_Enumeration
        (Name, Base : String;
         E          : DOM.Core.Node) return Parameters.Parameter
      is
         pragma Unreferenced (Base);

         use type Types.E_Node_Access;

         P : Parameters.Parameter (Types.K_Enumeration);
         D : Types.Definition (Types.K_Enumeration);
         N : DOM.Core.Node := E;
         R : Types.E_Node_Access;
      begin
         --  ??PO R not needed above

         P.Name      := O.Current_Name;
         P.Typ       := Types.Create
           (Name, Get_Target_Name_Space (DOM.Core.Nodes.Parent_Node (E)));
         D.Ref := Types.Create (Name, Types.NS (P.Typ));

         while N /= null
           and then Utils.No_NS (DOM.Core.Nodes.Node_Name (E)) = "enumeration"
         loop
            declare
               Value    : constant String :=
                            XML.Get_Attr_Value (N, "value", False);
               New_Node : constant Types.E_Node_Access :=
                            new Types.E_Node'
                              (To_Unbounded_String (Value), null);
            begin
               if R = null then
                  D.E_Def := New_Node;
               else
                  R.Next := New_Node;
               end if;

               R := New_Node;
            end;

            N := XML.Next_Sibling (N);
         end loop;

         Types.Register (D);

         return P;
      end Build_Enumeration;

      N, E : DOM.Core.Node;

      Name : Unbounded_String;
      Base : Unbounded_String;

   begin
      Trace ("(Parse_Simple)", R);

      pragma Assert
        (R /= null
         and then Utils.No_NS (DOM.Core.Nodes.Node_Name (R)) = "simpleType");

      Name := +XML.Get_Attr_Value (R, "name", False);

      --  Enter simpleType restriction

      N := XML.First_Child (R);

      Skip_Annotation (N);

      Base := +XML.Get_Attr_Value (N, "base", True);

      --  Check if this is an enumeration

      E := XML.First_Child (N);

      if E /= null
        and then Utils.No_NS (DOM.Core.Nodes.Node_Name (E)) = "enumeration"
      then
         return Build_Enumeration (-Name, -Base, E);

      else
         if not WSDL.Is_Standard (-Base)
           or else (To_Type (-Base) = P_Character
                    and then not Is_Character (N, -Base, Document))
         then
            N := Look_For_Schema (N, -Base, Document);

            if N = null then
               raise WSDL_Error
                 with "Definition for " & (-Base) & " not found.";

            else
               O.No_Param := True;
               Parse_Element (O, N, Document);
               O.No_Param := False;
            end if;
         end if;

         return Build_Derived (-Name, -Base, N);
      end if;
   end Parse_Simple;

   --------------------------
   -- Register_Name_Spaces --
   --------------------------

   procedure Register_Name_Spaces (N : DOM.Core.Node) is
      Atts : constant DOM.Core.Named_Node_Map :=
               DOM.Core.Nodes.Attributes (N);
   begin
      for K in 0 .. DOM.Core.Nodes.Length (Atts) - 1 loop
         declare
            N      : constant DOM.Core.Node := DOM.Core.Nodes.Item (Atts, K);
            N_Name : constant String := DOM.Core.Nodes.Node_Name (N);
         begin
            if N_Name'Length > 6
              and then N_Name (N_Name'First .. N_Name'First + 5) = "xmlns:"
            then
               --  We can have multiple prefix pointing to the same URL
               --  (namespace). But an URL must be unique

               WSDL.Name_Spaces.Register
                 (DOM.Core.Nodes.Local_Name (N),
                  DOM.Core.Nodes.Node_Value (N));

               if not WSDL.Name_Spaces.Contains
                 (DOM.Core.Nodes.Node_Value (N))
               then
                  WSDL.Name_Spaces.Register
                    (DOM.Core.Nodes.Node_Value (N),
                     DOM.Core.Nodes.Local_Name (N));
               end if;
            end if;
         end;
      end loop;
   end Register_Name_Spaces;

   ---------------------
   -- Skip_Annotation --
   ---------------------

   procedure Skip_Annotation (N : in out DOM.Core.Node) is
   begin
      if N /= null
        and then Utils.No_NS (DOM.Core.Nodes.Node_Name (N)) = "annotation"
      then
         N := XML.Next_Sibling (N);
      end if;
   end Skip_Annotation;

   -----------
   -- Trace --
   -----------

   procedure Trace (Message : String; N : DOM.Core.Node) is
   begin
      if Verbose_Mode = 2 then
         Text_IO.Put_Line (Message);

         if N = null then
            Text_IO.Put_Line ("   Node is null.");
         else
            declare
               Name : constant String :=
                        DOM.Core.Nodes.Local_Name (N);
               Atts : constant DOM.Core.Named_Node_Map :=
                        DOM.Core.Nodes.Attributes (N);
            begin
               Text_IO.Put_Line ("   " & Name);

               for K in 0 .. DOM.Core.Nodes.Length (Atts) - 1 loop
                  Text_IO.Put ("      ");
                  declare
                     N     : constant DOM.Core.Node :=
                               DOM.Core.Nodes.Item (Atts, K);
                     Name  : constant String := DOM.Core.Nodes.Local_Name (N);
                     Value : constant String := DOM.Core.Nodes.Node_Value (N);
                  begin
                     Text_IO.Put (Name & " = " & Value);
                  end;
                  Text_IO.New_Line;
               end loop;
            end;
         end if;
      end if;
   end Trace;

   -------------
   -- Verbose --
   -------------

   procedure Verbose (Level : Verbose_Level := 1) is
   begin
      Verbose_Mode := Level;
   end Verbose;

end SOAP.WSDL.Parser;<|MERGE_RESOLUTION|>--- conflicted
+++ resolved
@@ -206,12 +206,9 @@
    procedure Skip_Annotation (N : in out DOM.Core.Node);
    --  Skip annotation node
 
-<<<<<<< HEAD
-=======
    function Get_Documentation (N : DOM.Core.Node) return String;
    --  Get text for the documentation node N
 
->>>>>>> 648bd82a
    -----------
    -- Debug --
    -----------
@@ -1558,31 +1555,22 @@
 
          if N /= null then
             N := XML.First_Child (N);
-<<<<<<< HEAD
-
-            if N /= null
-              and then Utils.No_NS (DOM.Core.Nodes.Node_Name (N)) = "choice"
-            then
-               D.Is_Choice := True;
-               N := XML.First_Child (N);
-               Skip_Annotation (N);
-            end if;
-         end if;
-
-         Skip_Annotation (N);
+
+            if N /= null then
+               if Utils.No_NS (DOM.Core.Nodes.Node_Name (N)) = "choice"  then
+                  D.Is_Choice := True;
+                  N := XML.First_Child (N);
+
+               elsif Utils.No_NS (DOM.Core.Nodes.Node_Name (N))
+                       = "annotation"
+               then
+                  Append (P.Doc, Get_Documentation (XML.First_Child (N)));
+                  N := XML.Next_Sibling (N);
+               end if;
+            end if;
+         end if;
 
          Types.Register (D);
-=======
-         end if;
-
-         if N /= null
-           and then
-             Utils.No_NS (DOM.Core.Nodes.Node_Name (N)) = "annotation"
-         then
-            Append (P.Doc, Get_Documentation (XML.First_Child (N)));
-            N := XML.Next_Sibling (N);
-         end if;
->>>>>>> 648bd82a
 
          --  Check for empty complexType
 
