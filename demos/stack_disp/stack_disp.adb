--- conflicted
+++ resolved
@@ -18,13 +18,8 @@
 
 with Ada.Text_IO;
 
-<<<<<<< HEAD
 with AWS.Config.Set;
-with AWS.Dispatchers.Stacks;
-=======
-with AWS.Config;
 with AWS.Services.Dispatchers.Stack;
->>>>>>> 46b9f494
 with AWS.Server;
 
 with Pages;
@@ -41,15 +36,10 @@
 
 begin
 
-<<<<<<< HEAD
    AWS.Config.Set.Reuse_Address (Config, True);
 
-   Stack.Append_Distpatch_Item (Page_1);
-   Stack.Append_Distpatch_Item (Page_2);
-=======
    Stack.Append (Page_1);
    Stack.Append (Page_2);
->>>>>>> 46b9f494
 
    AWS.Server.Start
      (WS,
