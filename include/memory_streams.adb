------------------------------------------------------------------------------
--                       Generic memory stream                              --
--                                                                          --
--                Copyright (C) 2003-2015, Dmitriy Anisimkov                --
--                                                                          --
--  This library is free software; you can redistribute it and/or modify    --
--  it under the terms of the GNU General Public License as published by    --
--  the Free Software Foundation; either version 2 of the License, or (at   --
--  your option) any later version.                                         --
--                                                                          --
--  This library is distributed in the hope that it will be useful, but     --
--  WITHOUT ANY WARRANTY; without even the implied warranty of              --
--  MERCHANTABILITY or FITNESS FOR A PARTICULAR PURPOSE.  See the GNU       --
--  General Public License for more details.                                --
--                                                                          --
--  You should have received a copy of the GNU General Public License       --
--  along with this library; if not, write to the Free Software Foundation, --
--  Inc., 59 Temple Place - Suite 330, Boston, MA 02111-1307, USA.          --
--                                                                          --
--  As a special exception, if other files instantiate generics from this   --
--  unit, or you link this unit with other files to produce an executable,  --
--  this  unit  does not  by itself cause  the resulting executable to be   --
--  covered by the GNU General Public License. This exception does not      --
--  however invalidate any other reasons why the executable file  might be  --
--  covered by the  GNU Public License.                                     --
------------------------------------------------------------------------------

pragma Ada_2012;

with Ada.Unchecked_Deallocation;

package body Memory_Streams is

   procedure Free (Item : in out Buffer_Access);

   procedure Free is
      new Ada.Unchecked_Deallocation (Element_Array, Element_Access);

   procedure Trim_Last_Block (Stream : in out Stream_Type);
   --  Remove unused space from last buffer

   function First (Item : in Buffer_Access) return Element_Index with Inline;

   function Last (Item : in Buffer_Access) return Element_Index with Inline;

   ------------
   -- Append --
   ------------

   procedure Append
     (Stream : in out Stream_Type;
      Value  : in     Element_Array;
      Trim   : in     Boolean := False) is
   begin
      if Value'Length = 0 then
         if Trim then
            Trim_Last_Block (Stream);
         end if;

         return;
      end if;

      if Stream.First = null then
         Stream.First := new Buffer_Type (False);

         if Value'Length >= First_Block_Length or else Trim then
            Stream.First.Data := new Element_Array (1 .. Value'Length);
         else
            Stream.First.Data := new Element_Array (1 .. First_Block_Length);
         end if;

         Stream.First.Data (1 .. Value'Length) := Value;

         Stream.Current     := Stream.First;
         Stream.Last        := Stream.First;
         Stream.Last_Length := Value'Length;

<<<<<<< HEAD
      elsif Stream.Last.Steady
        or else Stream.Last_Length = Stream.Last.Data'Length
      then
         Stream.Last.Next := new Buffer_Type (False);
         Stream.Last      := Stream.Last.Next;

         if Value'Length >= Next_Block_Length or else Trim then
            Stream.Last.Data := new Element_Array (1 .. Value'Length);
         else
            Stream.Last.Data := new Element_Array (1 .. Next_Block_Length);
         end if;

         Stream.Last.Data (1 .. Value'Length) := Value;

         Stream.Last_Length := Value'Length;

=======
>>>>>>> 6fbe3f79
      else
         declare
            Block_Length : constant Element_Offset :=
                             Stream.Last_Length + Value'Length;
         begin
            if Block_Length <= Stream.Last.Data'Length then
               Stream.Last.Data
                 (Stream.Last_Length + 1 .. Block_Length) := Value;
               Stream.Last_Length := Block_Length;

               if Trim then
                  Trim_Last_Block (Stream);
               end if;

            else
               declare
                  Split_Value : constant Element_Index :=
                                  Value'First
                                    + Stream.Last.Data'Length
                                    - Stream.Last_Length;
                  Next_Length : constant Element_Index :=
                                  Value'Last - Split_Value + 1;
               begin
                  Stream.Last.Data
                    (Stream.Last_Length + 1 .. Stream.Last.Data'Last) :=
                       Value (Value'First .. Split_Value - 1);

                  Stream.Last.Next := new Buffer_Type (False);
                  Stream.Last      := Stream.Last.Next;

                  if Next_Length >= Next_Block_Length or else Trim then
                     Stream.Last.Data := new Element_Array (1 .. Next_Length);
                  else
                     Stream.Last.Data :=
                       new Element_Array (1 .. Next_Block_Length);
                  end if;

                  Stream.Last.Data (1 .. Next_Length) :=
                    Value (Split_Value .. Value'Last);

                  Stream.Last_Length := Next_Length;
               end;
            end if;
         end;
      end if;

      Stream.Length := Stream.Length + Value'Length;
   end Append;

   ------------
   -- Append --
   ------------

   procedure Append
     (Stream : in out Stream_Type;
      Data   : in     Constant_Access) is
   begin
      if Data'Length = 0 then
         return;
      end if;

      if Stream.First = null then
         Stream.First          := new Buffer_Type (True);
         Stream.First.Const    := Data;
         Stream.Current        := Stream.First;
         Stream.Last           := Stream.First;
         Stream.Last_Length    := Data'Length;
         Stream.Current_Offset := Data'First;

      else
         Trim_Last_Block (Stream);

         Stream.Last.Next       := new Buffer_Type (True);
         Stream.Last            := Stream.Last.Next;
         Stream.Last.Const      := Data;
         Stream.Last_Length     := Data'Length;
      end if;

      Stream.Length  := Stream.Length + Data'Length;
   end Append;

   procedure Append
     (Stream : in out Stream_Type;
      Data   : in     Element_Access) is
   begin
      if Data'Length = 0 then
         return;
      end if;

      if Stream.First = null then
         Stream.First          := new Buffer_Type (False);
         Stream.First.Data     := Data;
         Stream.Current        := Stream.First;
         Stream.Last           := Stream.First;
         Stream.Last_Length    := Data'Length;
         Stream.Current_Offset := Data'First;

      else
         Trim_Last_Block (Stream);

         Stream.Last.Next       := new Buffer_Type (False);
         Stream.Last            := Stream.Last.Next;
         Stream.Last.Data       := Data;
         Stream.Last_Length     := Data'Length;
      end if;

      Stream.Length  := Stream.Length + Data'Length;
   end Append;

   -----------
   -- Close --
   -----------

   procedure Close (Stream : in out Stream_Type) is
      First  : Buffer_Access;
      Length : Element_Offset := 0;
   begin
      while Stream.First /= null loop
         First := Stream.First;

         if First.Next = null then
            Length := Length + Stream.Last_Length;

         else
            if First.Steady then
               Length := Length + First.Const'Length;
            else
               Length := Length + First.Data'Length;
            end if;
         end if;

         Stream.First := First.Next;
         Free (First);
      end loop;

      Stream.Current := null;
      Stream.Last    := null;

      Reset (Stream);

      if Stream.Length /= Length then
         raise Program_Error;
      end if;

      Stream.Length := 0;
   end Close;

   -----------------
   -- End_Of_File --
   -----------------

   function End_Of_File (Stream : in Stream_Type) return Boolean is
   begin
      return Stream.Current = null
        or else (Stream.Current.Next = null
                 and then Stream.Current_Offset > Last (Stream.Current));
   end End_Of_File;

   -----------
   -- First --
   -----------

   function First (Item : in Buffer_Access) return Element_Index is
   begin
      if Item.Steady then
         return Item.Const'First;
      else
         return Item.Data'First;
      end if;
   end First;

   ----------
   -- Free --
   ----------

   procedure Free (Item : in out Buffer_Access) is
      procedure Deallocate is
         new Ada.Unchecked_Deallocation (Buffer_Type, Buffer_Access);
   begin
      if not Item.Steady then
         Free (Item.Data);
      end if;

      Deallocate (Item);
   end Free;

   ----------
   -- Last --
   ----------

   function Last (Item : in Buffer_Access) return Element_Index is
   begin
      if Item.Steady then
         return Item.Const'Last;
      else
         return Item.Data'Last;
      end if;
   end Last;

   -------------
   -- Pending --
   -------------

   function Pending (Stream : in Stream_Type) return Element_Offset is
   begin
      if Stream.Current = null then
         return 0;

      else
         declare
            B : Buffer_Access := Stream.Current;
            S : Element_Offset := 0;
         begin
            while B /= null loop
               if B.Next = null then
                  if B.Steady then
                     S := S + Last (B);
                  else
                     S := S + Stream.Last_Length - Stream.Current_Offset + 1;
                  end if;

               else
                  S := S + Last (B);
               end if;

               B := B.Next;
            end loop;

            return S;
         end;
      end if;
   end Pending;

   ----------
   -- Read --
   ----------

   procedure Read
     (Stream : in out Stream_Type;
      Buffer :    out Element_Array;
      Last   :    out Element_Offset)
   is
      Buffer_Offset : Element_Offset := Buffer'First;
      Block_Over    : Boolean;

      procedure Append (Data : in Element_Array);
      --  Add the Data to the Buffer till necessary from the
      --  Resource.Current_Offset and move it.

      ------------
      -- Append --
      ------------

      procedure Append (Data : in Element_Array) is
         Buffer_Len_1  : constant Element_Offset :=
                           Buffer'Last - Buffer_Offset;
         --  Buffer remain length minus 1

         Current_Len_1 : constant Element_Offset :=
                           Data'Last - Stream.Current_Offset;
         --  Data remain length minus 1

         Current_Last  : Element_Index;
      begin
         Block_Over := Buffer_Len_1 >= Current_Len_1;

         if Block_Over then
            Last := Buffer_Offset + Current_Len_1;

            Buffer (Buffer_Offset .. Last) :=
              Data (Stream.Current_Offset .. Data'Last);

            Buffer_Offset := Last + 1;

            Stream.Current_Offset := Data'Last + 1;

         else
            Last := Buffer'Last;

            Current_Last := Stream.Current_Offset + Buffer_Len_1;

            Buffer (Buffer_Offset .. Last) :=
              Data (Stream.Current_Offset .. Current_Last);

            Stream.Current_Offset := Current_Last + 1;
         end if;
      end Append;

   begin
      Last := Buffer'First - 1;

      if Stream.Current = null then
         return;
      end if;

      loop
         if Stream.Current.Next = null then
            --  Last block

            if Stream.Current.Steady then
               Append (Stream.Current.Const.all);
            else
               Append (Stream.Current.Data
                         (Stream.Current.Data'First
                          .. Stream.Last_Length + Stream.Current.Data'First
                             - 1));
            end if;

            if Block_Over then
               Stream.Current := null;
               exit;
            end if;

         else
            if Stream.Current.Steady then
               Append (Stream.Current.Const.all);
            else
               Append (Stream.Current.Data.all);
            end if;

            if Block_Over then
               Stream.Current := Stream.Current.Next;

               Stream.Current_Offset := First (Stream.Current);
            end if;
         end if;

         exit when Last = Buffer'Last;
      end loop;
   end Read;

   -----------
   -- Reset --
   -----------

   procedure Reset (Stream : in out Stream_Type) is
   begin
      Stream.Current        := Stream.First;
      Stream.Current_Offset := 1;
   end Reset;

   ---------------
   -- Set_Index --
   ---------------

   procedure Set_Index
     (Stream : in out Stream_Type;
      To     : in     Element_Offset)
   is
      Idx : Element_Offset := Last (Stream.First);
   begin
      if To < 1 or else To > Size (Stream) then
         Stream.Current        := Stream.Last;
         Stream.Current_Offset := Last (Stream.Current) + 1;

      else
         Stream.Current        := Stream.First;

         while Idx < To loop
            Stream.Current := Stream.Current.Next;
            Idx := Idx + Last (Stream.Current);
         end loop;

         Stream.Current_Offset := Last (Stream.Current) - Idx + To;
      end if;
   end Set_Index;

   ----------
   -- Size --
   ----------

   function Size (Stream : in Stream_Type) return Element_Offset is
   begin
      return Stream.Length;
   end Size;

   ----------------------
   -- Trim_Last_Buffer --
   ----------------------

   procedure Trim_Last_Block (Stream : in out Stream_Type) is
   begin
      if Stream.Last = null
        or else Stream.Last.Steady
        or else Stream.Last.Data'Length = Stream.Last_Length
      then
         return;
      end if;

      declare
         Ptr : constant Element_Access :=
                 new Element_Array'
                   (Stream.Last.Data (1 .. Stream.Last_Length));
      begin
         Free (Stream.Last.Data);
         Stream.Last.Data   := Ptr;
         Stream.Last_Length := Ptr'Length;
      end;
   end Trim_Last_Block;

end Memory_Streams;<|MERGE_RESOLUTION|>--- conflicted
+++ resolved
@@ -75,7 +75,6 @@
          Stream.Last        := Stream.First;
          Stream.Last_Length := Value'Length;
 
-<<<<<<< HEAD
       elsif Stream.Last.Steady
         or else Stream.Last_Length = Stream.Last.Data'Length
       then
@@ -92,8 +91,6 @@
 
          Stream.Last_Length := Value'Length;
 
-=======
->>>>>>> 6fbe3f79
       else
          declare
             Block_Length : constant Element_Offset :=
